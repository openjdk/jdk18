/*
 * Copyright (c) 2010, 2013, Oracle and/or its affiliates. All rights reserved.
 * DO NOT ALTER OR REMOVE COPYRIGHT NOTICES OR THIS FILE HEADER.
 *
 * This code is free software; you can redistribute it and/or modify it
 * under the terms of the GNU General Public License version 2 only, as
 * published by the Free Software Foundation.  Oracle designates this
 * particular file as subject to the "Classpath" exception as provided
 * by Oracle in the LICENSE file that accompanied this code.
 *
 * This code is distributed in the hope that it will be useful, but WITHOUT
 * ANY WARRANTY; without even the implied warranty of MERCHANTABILITY or
 * FITNESS FOR A PARTICULAR PURPOSE.  See the GNU General Public License
 * version 2 for more details (a copy is included in the LICENSE file that
 * accompanied this code).
 *
 * You should have received a copy of the GNU General Public License version
 * 2 along with this work; if not, write to the Free Software Foundation,
 * Inc., 51 Franklin St, Fifth Floor, Boston, MA 02110-1301 USA.
 *
 * Please contact Oracle, 500 Oracle Parkway, Redwood Shores, CA 94065 USA
 * or visit www.oracle.com if you need additional information or have any
 * questions.
 */

package jdk.nashorn.internal.objects;

import static jdk.nashorn.internal.lookup.Lookup.MH;
import static jdk.nashorn.internal.runtime.ECMAErrors.typeError;
import static jdk.nashorn.internal.runtime.ScriptRuntime.UNDEFINED;

import java.io.IOException;
import java.io.PrintWriter;
import java.lang.invoke.MethodHandle;
import java.lang.invoke.MethodHandles;
import java.lang.reflect.Field;
import java.util.Arrays;
<<<<<<< HEAD
import java.util.LinkedHashMap;
=======
import java.util.List;
>>>>>>> 71ded928
import java.util.Map;
import java.util.concurrent.Callable;
import java.util.concurrent.ConcurrentHashMap;
import jdk.internal.dynalink.linker.GuardedInvocation;
import jdk.internal.dynalink.linker.LinkRequest;
import jdk.nashorn.internal.lookup.Lookup;
import jdk.nashorn.internal.objects.annotations.Attribute;
import jdk.nashorn.internal.objects.annotations.Property;
import jdk.nashorn.internal.objects.annotations.ScriptClass;
import jdk.nashorn.internal.runtime.ConsString;
import jdk.nashorn.internal.runtime.Context;
import jdk.nashorn.internal.runtime.GlobalFunctions;
import jdk.nashorn.internal.runtime.JSType;
import jdk.nashorn.internal.runtime.NativeJavaPackage;
import jdk.nashorn.internal.runtime.PropertyDescriptor;
import jdk.nashorn.internal.runtime.PropertyMap;
import jdk.nashorn.internal.runtime.Scope;
import jdk.nashorn.internal.runtime.ScriptEnvironment;
import jdk.nashorn.internal.runtime.ScriptFunction;
import jdk.nashorn.internal.runtime.ScriptFunctionData;
import jdk.nashorn.internal.runtime.ScriptObject;
import jdk.nashorn.internal.runtime.ScriptRuntime;
import jdk.nashorn.internal.runtime.ScriptingFunctions;
import jdk.nashorn.internal.runtime.arrays.ArrayData;
import jdk.nashorn.internal.runtime.linker.Bootstrap;
import jdk.nashorn.internal.runtime.linker.InvokeByName;
import jdk.nashorn.internal.runtime.regexp.RegExpResult;
import jdk.nashorn.internal.scripts.JO;

/**
 * Representation of global scope.
 */
@ScriptClass("Global")
<<<<<<< HEAD
public final class Global extends ScriptObject implements GlobalObject, Scope {
    // Placeholder value used in place of a location property (__FILE__, __DIR__, __LINE__)
    private static final Object LOCATION_PROPERTY_PLACEHOLDER = new Object();

=======
public final class Global extends ScriptObject implements Scope {
>>>>>>> 71ded928
    private final InvokeByName TO_STRING = new InvokeByName("toString", ScriptObject.class);
    private final InvokeByName VALUE_OF  = new InvokeByName("valueOf",  ScriptObject.class);

    /** ECMA 15.1.2.2 parseInt (string , radix) */
    @Property(attributes = Attribute.NOT_ENUMERABLE)
    public Object parseInt;

    /** ECMA 15.1.2.3 parseFloat (string) */
    @Property(attributes = Attribute.NOT_ENUMERABLE)
    public Object parseFloat;

    /** ECMA 15.1.2.4 isNaN (number) */
    @Property(attributes = Attribute.NOT_ENUMERABLE)
    public Object isNaN;

    /** ECMA 15.1.2.5 isFinite (number) */
    @Property(attributes = Attribute.NOT_ENUMERABLE)
    public Object isFinite;

    /** ECMA 15.1.3.3 encodeURI */
    @Property(attributes = Attribute.NOT_ENUMERABLE)
    public Object encodeURI;

    /** ECMA 15.1.3.4 encodeURIComponent */
    @Property(attributes = Attribute.NOT_ENUMERABLE)
    public Object encodeURIComponent;

    /** ECMA 15.1.3.1 decodeURI */
    @Property(attributes = Attribute.NOT_ENUMERABLE)
    public Object decodeURI;

    /** ECMA 15.1.3.2 decodeURIComponent */
    @Property(attributes = Attribute.NOT_ENUMERABLE)
    public Object decodeURIComponent;

    /** ECMA B.2.1 escape (string) */
    @Property(attributes = Attribute.NOT_ENUMERABLE)
    public Object escape;

    /** ECMA B.2.2 unescape (string) */
    @Property(attributes = Attribute.NOT_ENUMERABLE)
    public Object unescape;

    /** Nashorn extension: global.print */
    @Property(attributes = Attribute.NOT_ENUMERABLE)
    public Object print;

    /** Nashorn extension: global.load */
    @Property(attributes = Attribute.NOT_ENUMERABLE)
    public Object load;

    /** Nashorn extension: global.loadWithNewGlobal */
    @Property(attributes = Attribute.NOT_ENUMERABLE)
    public Object loadWithNewGlobal;

    /** Nashorn extension: global.exit */
    @Property(attributes = Attribute.NOT_ENUMERABLE)
    public Object exit;

    /** Nashorn extension: global.quit */
    @Property(attributes = Attribute.NOT_ENUMERABLE)
    public Object quit;

    /** Value property NaN of the Global Object - ECMA 15.1.1.1 NaN */
    @Property(attributes = Attribute.NON_ENUMERABLE_CONSTANT)
    public final double NaN = Double.NaN;

    /** Value property Infinity of the Global Object - ECMA 15.1.1.2 Infinity */
    @Property(attributes = Attribute.NON_ENUMERABLE_CONSTANT)
    public final double Infinity = Double.POSITIVE_INFINITY;

    /** Value property Undefined of the Global Object - ECMA 15.1.1.3 Undefined */
    @Property(attributes = Attribute.NON_ENUMERABLE_CONSTANT)
    public final Object undefined = UNDEFINED;

    /** ECMA 15.1.2.1 eval(x) */
    @Property(attributes = Attribute.NOT_ENUMERABLE)
    public Object eval;

    /** ECMA 15.1.4.1 Object constructor. */
    @Property(name = "Object", attributes = Attribute.NOT_ENUMERABLE)
    public volatile Object object;

    /** ECMA 15.1.4.2 Function constructor. */
    @Property(name = "Function", attributes = Attribute.NOT_ENUMERABLE)
    public volatile Object function;

    /** ECMA 15.1.4.3 Array constructor. */
    @Property(name = "Array", attributes = Attribute.NOT_ENUMERABLE)
    public volatile Object array;

    /** ECMA 15.1.4.4 String constructor */
    @Property(name = "String", attributes = Attribute.NOT_ENUMERABLE)
    public volatile Object string;

    /** ECMA 15.1.4.5 Boolean constructor */
    @Property(name = "Boolean", attributes = Attribute.NOT_ENUMERABLE)
    public volatile Object _boolean;

    /** ECMA 15.1.4.6 - Number constructor */
    @Property(name = "Number", attributes = Attribute.NOT_ENUMERABLE)
    public volatile Object number;

    /** ECMA 15.1.4.7 Date constructor */
    @Property(name = "Date", attributes = Attribute.NOT_ENUMERABLE)
    public volatile Object date;

    /** ECMA 15.1.4.8 RegExp constructor */
    @Property(name = "RegExp", attributes = Attribute.NOT_ENUMERABLE)
    public volatile Object regexp;

    /** ECMA 15.12 - The JSON object */
    @Property(name = "JSON", attributes = Attribute.NOT_ENUMERABLE)
    public volatile Object json;

    /** Nashorn extension: global.JSAdapter */
    @Property(name = "JSAdapter", attributes = Attribute.NOT_ENUMERABLE)
    public volatile Object jsadapter;

    /** ECMA 15.8 - The Math object */
    @Property(name = "Math", attributes = Attribute.NOT_ENUMERABLE)
    public volatile Object math;

    /** Error object */
    @Property(name = "Error", attributes = Attribute.NOT_ENUMERABLE)
    public volatile Object error;

    /** EvalError object */
    @Property(name = "EvalError", attributes = Attribute.NOT_ENUMERABLE)
    public volatile Object evalError;

    /** RangeError object */
    @Property(name = "RangeError", attributes = Attribute.NOT_ENUMERABLE)
    public volatile Object rangeError;

    /** ReferenceError object */
    @Property(name = "ReferenceError", attributes = Attribute.NOT_ENUMERABLE)
    public volatile Object referenceError;

    /** SyntaxError object */
    @Property(name = "SyntaxError", attributes = Attribute.NOT_ENUMERABLE)
    public volatile Object syntaxError;

    /** TypeError object */
    @Property(name = "TypeError", attributes = Attribute.NOT_ENUMERABLE)
    public volatile Object typeError;

    /** URIError object */
    @Property(name = "URIError", attributes = Attribute.NOT_ENUMERABLE)
    public volatile Object uriError;

    /** ArrayBuffer object */
    @Property(name = "ArrayBuffer", attributes = Attribute.NOT_ENUMERABLE)
    public volatile Object arrayBuffer;

    /** DataView object */
    @Property(name = "DataView", attributes = Attribute.NOT_ENUMERABLE)
    public volatile Object dataView;

    /** TypedArray (int8) */
    @Property(name = "Int8Array", attributes = Attribute.NOT_ENUMERABLE)
    public volatile Object int8Array;

    /** TypedArray (uint8) */
    @Property(name = "Uint8Array", attributes = Attribute.NOT_ENUMERABLE)
    public volatile Object uint8Array;

    /** TypedArray (uint8) - Clamped */
    @Property(name = "Uint8ClampedArray", attributes = Attribute.NOT_ENUMERABLE)
    public volatile Object uint8ClampedArray;

    /** TypedArray (int16) */
    @Property(name = "Int16Array", attributes = Attribute.NOT_ENUMERABLE)
    public volatile Object int16Array;

    /** TypedArray (uint16) */
    @Property(name = "Uint16Array", attributes = Attribute.NOT_ENUMERABLE)
    public volatile Object uint16Array;

    /** TypedArray (int32) */
    @Property(name = "Int32Array", attributes = Attribute.NOT_ENUMERABLE)
    public volatile Object int32Array;

    /** TypedArray (uint32) */
    @Property(name = "Uint32Array", attributes = Attribute.NOT_ENUMERABLE)
    public volatile Object uint32Array;

    /** TypedArray (float32) */
    @Property(name = "Float32Array", attributes = Attribute.NOT_ENUMERABLE)
    public volatile Object float32Array;

    /** TypedArray (float64) */
    @Property(name = "Float64Array", attributes = Attribute.NOT_ENUMERABLE)
    public volatile Object float64Array;

    /** Nashorn extension: Java access - global.Packages */
    @Property(name = "Packages", attributes = Attribute.NOT_ENUMERABLE)
    public volatile Object packages;

    /** Nashorn extension: Java access - global.com */
    @Property(attributes = Attribute.NOT_ENUMERABLE)
    public volatile Object com;

    /** Nashorn extension: Java access - global.edu */
    @Property(attributes = Attribute.NOT_ENUMERABLE)
    public volatile Object edu;

    /** Nashorn extension: Java access - global.java */
    @Property(attributes = Attribute.NOT_ENUMERABLE)
    public volatile Object java;

    /** Nashorn extension: Java access - global.javafx */
    @Property(attributes = Attribute.NOT_ENUMERABLE)
    public volatile Object javafx;

    /** Nashorn extension: Java access - global.javax */
    @Property(attributes = Attribute.NOT_ENUMERABLE)
    public volatile Object javax;

    /** Nashorn extension: Java access - global.org */
    @Property(attributes = Attribute.NOT_ENUMERABLE)
    public volatile Object org;

    /** Nashorn extension: Java access - global.javaImporter */
    @Property(name = "JavaImporter", attributes = Attribute.NOT_ENUMERABLE)
    public volatile Object javaImporter;

    /** Nashorn extension: global.Java Object constructor. */
    @Property(name = "Java", attributes = Attribute.NOT_ENUMERABLE)
    public volatile Object javaApi;

    /** Nashorn extension: current script's file name */
    @Property(name = "__FILE__", attributes = Attribute.NON_ENUMERABLE_CONSTANT)
    public final Object __FILE__ = LOCATION_PROPERTY_PLACEHOLDER;

    /** Nashorn extension: current script's directory */
    @Property(name = "__DIR__", attributes = Attribute.NON_ENUMERABLE_CONSTANT)
    public final Object __DIR__ = LOCATION_PROPERTY_PLACEHOLDER;

    /** Nashorn extension: current source line number being executed */
    @Property(name = "__LINE__", attributes = Attribute.NON_ENUMERABLE_CONSTANT)
    public final Object __LINE__ = LOCATION_PROPERTY_PLACEHOLDER;

    /** Used as Date.prototype's default value */
    public NativeDate   DEFAULT_DATE;

    /** Used as RegExp.prototype's default value */
    public NativeRegExp DEFAULT_REGEXP;

    /*
     * Built-in constructor objects: Even if user changes dynamic values of
     * "Object", "Array" etc., we still want to keep original values of these
     * constructors here. For example, we need to be able to create array,
     * regexp literals even after user overwrites global "Array" or "RegExp"
     * constructor - see also ECMA 262 spec. Annex D.
     */
    private ScriptFunction builtinFunction;
    private ScriptFunction builtinObject;
    private ScriptFunction builtinArray;
    private ScriptFunction builtinBoolean;
    private ScriptFunction builtinDate;
    private ScriptObject   builtinJSON;
    private ScriptFunction builtinJSAdapter;
    private ScriptObject   builtinMath;
    private ScriptFunction builtinNumber;
    private ScriptFunction builtinRegExp;
    private ScriptFunction builtinString;
    private ScriptFunction builtinError;
    private ScriptFunction builtinEval;
    private ScriptFunction builtinEvalError;
    private ScriptFunction builtinRangeError;
    private ScriptFunction builtinReferenceError;
    private ScriptFunction builtinSyntaxError;
    private ScriptFunction builtinTypeError;
    private ScriptFunction builtinURIError;
    private ScriptObject   builtinPackages;
    private ScriptObject   builtinCom;
    private ScriptObject   builtinEdu;
    private ScriptObject   builtinJava;
    private ScriptObject   builtinJavafx;
    private ScriptObject   builtinJavax;
    private ScriptObject   builtinOrg;
    private ScriptObject   builtinJavaImporter;
    private ScriptObject   builtinJavaApi;
    private ScriptObject   builtinArrayBuffer;
    private ScriptObject   builtinDataView;
    private ScriptObject   builtinInt8Array;
    private ScriptObject   builtinUint8Array;
    private ScriptObject   builtinUint8ClampedArray;
    private ScriptObject   builtinInt16Array;
    private ScriptObject   builtinUint16Array;
    private ScriptObject   builtinInt32Array;
    private ScriptObject   builtinUint32Array;
    private ScriptObject   builtinFloat32Array;
    private ScriptObject   builtinFloat64Array;

    /*
     * ECMA section 13.2.3 The [[ThrowTypeError]] Function Object
     */
    private ScriptFunction typeErrorThrower;

    // Flag to indicate that a split method issued a return statement
    private int splitState = -1;

    // Used to store the last RegExp result to support deprecated RegExp constructor properties
    private RegExpResult lastRegExpResult;

    private static final MethodHandle EVAL              = findOwnMH("eval",              Object.class, Object.class, Object.class);
    private static final MethodHandle PRINT             = findOwnMH("print",             Object.class, Object.class, Object[].class);
    private static final MethodHandle PRINTLN           = findOwnMH("println",           Object.class, Object.class, Object[].class);
    private static final MethodHandle LOAD              = findOwnMH("load",              Object.class, Object.class, Object.class);
    private static final MethodHandle LOADWITHNEWGLOBAL = findOwnMH("loadWithNewGlobal", Object.class, Object.class, Object[].class);
    private static final MethodHandle EXIT              = findOwnMH("exit",              Object.class, Object.class, Object.class);

    // initialized by nasgen
    private static PropertyMap $nasgenmap$;

    // context to which this global belongs to
    private final Context context;

    @Override
    protected Context getContext() {
        return context;
    }

    // performs initialization checks for Global constructor and returns the
    // PropertyMap, if everything is fine.
    private static PropertyMap checkAndGetMap(final Context context) {
        // security check first
        final SecurityManager sm = System.getSecurityManager();
        if (sm != null) {
            sm.checkPermission(new RuntimePermission(Context.NASHORN_CREATE_GLOBAL));
        }

        // null check on context
        context.getClass();

        /*
         * Duplicate global's map and use it. This way the initial Map filled
         * by nasgen (referenced from static field in this class) is retained
         * 'as is' (as that one is process wide singleton.
         */
        return $nasgenmap$.duplicate();
    }

    /**
     * Constructor
     *
     * @param context the context
     */
    public Global(final Context context) {
        super(checkAndGetMap(context));
        this.context = context;
        this.setIsScope();
    }

    /**
     * Script access to "current" Global instance
     *
     * @return the global singleton
     */
    public static Global instance() {
<<<<<<< HEAD
        final ScriptObject global = Context.getGlobal();
        if (! (global instanceof Global)) {
            throw new IllegalStateException("no current global instance");
        }
        return (Global)global;
=======
        Global global = Context.getGlobal();
        global.getClass(); // null check
        return global;
>>>>>>> 71ded928
    }

    /**
     * Script access to {@link ScriptEnvironment}
     *
     * @return the script environment
     */
    static ScriptEnvironment getEnv() {
        return instance().getContext().getEnv();
    }

    /**
     * Script access to {@link Context}
     *
     * @return the context
     */
    static Context getThisContext() {
        return instance().getContext();
    }

    // Runtime interface to Global

    /**
     * Is this global of the given Context?
     * @param ctxt the context
     * @return true if this global belongs to the given Context
     */
    public boolean isOfContext(final Context ctxt) {
        return this.context == ctxt;
    }

    /**
     * Does this global belong to a strict Context?
     * @return true if this global belongs to a strict Context
     */
    public boolean isStrictContext() {
        return context.getEnv()._strict;
    }

    /**
     * Initialize standard builtin objects like "Object", "Array", "Function" etc.
     * as well as our extension builtin objects like "Java", "JSAdapter" as properties
     * of the global scope object.
     */
    public void initBuiltinObjects() {
        if (this.builtinObject != null) {
            // already initialized, just return
            return;
        }

        init();
    }

    /**
     * Create a new ScriptFunction object
     *
     * @param name   function name
     * @param handle invocation handle for function
     * @param scope  the scope
     * @param strict are we in strict mode
     *
     * @return new script function
     */
    public ScriptFunction newScriptFunction(final String name, final MethodHandle handle, final ScriptObject scope, final boolean strict) {
        return new ScriptFunctionImpl(name, handle, scope, null, strict ? ScriptFunctionData.IS_STRICT_CONSTRUCTOR : ScriptFunctionData.IS_CONSTRUCTOR);
    }

    /**
     * Wrap a Java object as corresponding script object
     *
     * @param obj object to wrap
     * @return    wrapped object
     */
    public Object wrapAsObject(final Object obj) {
        if (obj instanceof Boolean) {
            return new NativeBoolean((Boolean)obj, this);
        } else if (obj instanceof Number) {
            return new NativeNumber(((Number)obj).doubleValue(), this);
        } else if (obj instanceof String || obj instanceof ConsString) {
            return new NativeString((CharSequence)obj, this);
        } else if (obj instanceof Object[]) { // extension
            return new NativeArray((Object[])obj);
        } else if (obj instanceof double[]) { // extension
            return new NativeArray((double[])obj);
        } else if (obj instanceof long[]) {
            return new NativeArray((long[])obj);
        } else if (obj instanceof int[]) {
            return new NativeArray((int[])obj);
        } else {
            // FIXME: more special cases? Map? List?
            return obj;
        }
    }

    /**
     * Lookup helper for JS primitive types
     *
     * @param request the link request for the dynamic call site.
     * @param self     self reference
     *
     * @return guarded invocation
     */
    public GuardedInvocation primitiveLookup(final LinkRequest request, final Object self) {
        if (self instanceof String || self instanceof ConsString) {
            return NativeString.lookupPrimitive(request, self);
        } else if (self instanceof Number) {
            return NativeNumber.lookupPrimitive(request, self);
        } else if (self instanceof Boolean) {
            return NativeBoolean.lookupPrimitive(request, self);
        }
        throw new IllegalArgumentException("Unsupported primitive: " + self);
    }

    /**
     * Create a new empty script object
     *
     * @return the new ScriptObject
     */
    public ScriptObject newObject() {
        return new JO(getObjectPrototype(), JO.getInitialMap());
    }

    /**
     * Default value of given type
     *
     * @param sobj     script object
     * @param typeHint type hint
     *
     * @return default value
     */
    public Object getDefaultValue(final ScriptObject sobj, final Class<?> typeHint) {
        // When the [[DefaultValue]] internal method of O is called with no hint,
        // then it behaves as if the hint were Number, unless O is a Date object
        // in which case it behaves as if the hint were String.
        Class<?> hint = typeHint;
        if (hint == null) {
            hint = Number.class;
        }

        try {
            if (hint == String.class) {

                final Object toString = TO_STRING.getGetter().invokeExact(sobj);

                if (Bootstrap.isCallable(toString)) {
                    final Object value = TO_STRING.getInvoker().invokeExact(toString, sobj);
                    if (JSType.isPrimitive(value)) {
                        return value;
                    }
                }

                final Object valueOf = VALUE_OF.getGetter().invokeExact(sobj);
                if (Bootstrap.isCallable(valueOf)) {
                    final Object value = VALUE_OF.getInvoker().invokeExact(valueOf, sobj);
                    if (JSType.isPrimitive(value)) {
                        return value;
                    }
                }
                throw typeError(this, "cannot.get.default.string");
            }

            if (hint == Number.class) {
                final Object valueOf = VALUE_OF.getGetter().invokeExact(sobj);
                if (Bootstrap.isCallable(valueOf)) {
                    final Object value = VALUE_OF.getInvoker().invokeExact(valueOf, sobj);
                    if (JSType.isPrimitive(value)) {
                        return value;
                    }
                }

                final Object toString = TO_STRING.getGetter().invokeExact(sobj);
                if (Bootstrap.isCallable(toString)) {
                    final Object value = TO_STRING.getInvoker().invokeExact(toString, sobj);
                    if (JSType.isPrimitive(value)) {
                        return value;
                    }
                }

                throw typeError(this, "cannot.get.default.number");
            }
        } catch (final RuntimeException | Error e) {
            throw e;
        } catch (final Throwable t) {
            throw new RuntimeException(t);
        }

        return UNDEFINED;
    }

    /**
     * Is the given ScriptObject an ECMAScript Error object?
     *
     * @param sobj the object being checked
     * @return true if sobj is an Error object
     */
    public boolean isError(final ScriptObject sobj) {
        final ScriptObject errorProto = getErrorPrototype();
        ScriptObject proto = sobj.getProto();
        while (proto != null) {
            if (proto == errorProto) {
                return true;
            }
            proto = proto.getProto();
        }
        return false;
    }

    /**
     * Create a new ECMAScript Error object.
     *
     * @param msg error message
     * @return newly created Error object
     */
    public ScriptObject newError(final String msg) {
        return new NativeError(msg, this);
    }

    /**
     * Create a new ECMAScript EvalError object.
     *
     * @param msg error message
     * @return newly created EvalError object
     */
    public ScriptObject newEvalError(final String msg) {
        return new NativeEvalError(msg, this);
    }

    /**
     * Create a new ECMAScript RangeError object.
     *
     * @param msg error message
     * @return newly created RangeError object
     */
    public ScriptObject newRangeError(final String msg) {
        return new NativeRangeError(msg, this);
    }

    /**
     * Create a new ECMAScript ReferenceError object.
     *
     * @param msg error message
     * @return newly created ReferenceError object
     */
    public ScriptObject newReferenceError(final String msg) {
        return new NativeReferenceError(msg, this);
    }

    /**
     * Create a new ECMAScript SyntaxError object.
     *
     * @param msg error message
     * @return newly created SyntaxError object
     */
    public ScriptObject newSyntaxError(final String msg) {
        return new NativeSyntaxError(msg, this);
    }

    /**
     * Create a new ECMAScript TypeError object.
     *
     * @param msg error message
     * @return newly created TypeError object
     */
    public ScriptObject newTypeError(final String msg) {
        return new NativeTypeError(msg, this);
    }

    /**
     * Create a new ECMAScript URIError object.
     *
     * @param msg error message
     * @return newly created URIError object
     */
    public ScriptObject newURIError(final String msg) {
        return new NativeURIError(msg, this);
    }

    /**
     * Create a new ECMAScript GenericDescriptor object.
     *
     * @param configurable is the property configurable?
     * @param enumerable is the property enumerable?
     * @return newly created GenericDescriptor object
     */
    public PropertyDescriptor newGenericDescriptor(final boolean configurable, final boolean enumerable) {
        return new GenericPropertyDescriptor(configurable, enumerable, this);
    }

    /**
     * Create a new ECMAScript DatePropertyDescriptor object.
     *
     * @param value of the data property
     * @param configurable is the property configurable?
     * @param enumerable is the property enumerable?
     * @return newly created DataPropertyDescriptor object
     */
    public PropertyDescriptor newDataDescriptor(final Object value, final boolean configurable, final boolean enumerable, final boolean writable) {
        return new DataPropertyDescriptor(configurable, enumerable, writable, value, this);
    }

    /**
     * Create a new ECMAScript AccessorPropertyDescriptor object.
     *
     * @param get getter function of the user accessor property
     * @param set setter function of the user accessor property
     * @param configurable is the property configurable?
     * @param enumerable is the property enumerable?
     * @return newly created AccessorPropertyDescriptor object
     */
    public PropertyDescriptor newAccessorDescriptor(final Object get, final Object set, final boolean configurable, final boolean enumerable) {
        final AccessorPropertyDescriptor desc = new AccessorPropertyDescriptor(configurable, enumerable, get == null ? UNDEFINED : get, set == null ? UNDEFINED : set, this);

        if (get == null) {
            desc.delete(PropertyDescriptor.GET, false);
        }

        if (set == null) {
            desc.delete(PropertyDescriptor.SET, false);
        }

        return desc;
    }


<<<<<<< HEAD
    /**
     * Cache for compiled script classes.
     */
    @SuppressWarnings("serial")
    private static class ClassCache extends LinkedHashMap<Source, ClassReference> {
        private final int size;
        private final ReferenceQueue<Class<?>> queue;

        ClassCache(final int size) {
            super(size, 0.75f, true);
            this.size = size;
            this.queue = new ReferenceQueue<>();
        }

        void cache(final Source source, final Class<?> clazz) {
            put(source, new ClassReference(clazz, queue, source));
        }

        @Override
        protected boolean removeEldestEntry(final Map.Entry<Source, ClassReference> eldest) {
            return size() > size;
        }

        @Override
        public ClassReference get(final Object key) {
            for (ClassReference ref; (ref = (ClassReference)queue.poll()) != null; ) {
                remove(ref.source);
            }
            return super.get(key);
        }

    }

    private static class ClassReference extends SoftReference<Class<?>> {
        private final Source source;

        ClassReference(final Class<?> clazz, final ReferenceQueue<Class<?>> queue, final Source source) {
            super(clazz, queue);
            this.source = source;
        }
    }

    // Class cache management
    @Override
    public Class<?> findCachedClass(final Source source) {
        assert classCache != null : "Class cache used without being initialized";
        final ClassReference ref = classCache.get(source);
        return ref != null ? ref.get() : null;
    }

    @Override
    public void cacheClass(final Source source, final Class<?> clazz) {
        assert classCache != null : "Class cache used without being initialized";
        classCache.cache(source, clazz);
    }

=======
>>>>>>> 71ded928
    private static <T> T getLazilyCreatedValue(final Object key, final Callable<T> creator, final Map<Object, T> map) {
        final T obj = map.get(key);
        if (obj != null) {
            return obj;
        }

        try {
            final T newObj = creator.call();
            final T existingObj = map.putIfAbsent(key, newObj);
            return existingObj != null ? existingObj : newObj;
        } catch (final Exception exp) {
            throw new RuntimeException(exp);
        }
    }

    private final Map<Object, InvokeByName> namedInvokers = new ConcurrentHashMap<>();


    /**
     * Get cached InvokeByName object for the given key
     * @param key key to be associated with InvokeByName object
     * @param creator if InvokeByName is absent 'creator' is called to make one (lazy init)
     * @return InvokeByName object associated with the key.
     */
    public InvokeByName getInvokeByName(final Object key, final Callable<InvokeByName> creator) {
        return getLazilyCreatedValue(key, creator, namedInvokers);
    }

    private final Map<Object, MethodHandle> dynamicInvokers = new ConcurrentHashMap<>();

    /**
     * Get cached dynamic method handle for the given key
     * @param key key to be associated with dynamic method handle
     * @param creator if method handle is absent 'creator' is called to make one (lazy init)
     * @return dynamic method handle associated with the key.
     */
    public MethodHandle getDynamicInvoker(final Object key, final Callable<MethodHandle> creator) {
        return getLazilyCreatedValue(key, creator, dynamicInvokers);
    }

    /**
     * This is the eval used when 'indirect' eval call is made.
     *
     * var global = this;
     * global.eval("print('hello')");
     *
     * @param self  eval scope
     * @param str   eval string
     *
     * @return the result of eval
     */
    public static Object eval(final Object self, final Object str) {
        return directEval(self, str, UNDEFINED, UNDEFINED, UNDEFINED);
    }

    /**
     * Direct eval
     *
     * @param self     The scope of eval passed as 'self'
     * @param str      Evaluated code
     * @param callThis "this" to be passed to the evaluated code
     * @param location location of the eval call
     * @param strict   is eval called a strict mode code?
     *
     * @return the return value of the eval
     *
     * This is directly invoked from generated when eval(code) is called in user code
     */
    public static Object directEval(final Object self, final Object str, final Object callThis, final Object location, final Object strict) {
        if (!(str instanceof String || str instanceof ConsString)) {
            return str;
        }
        final Global global = Global.instance();
        final ScriptObject scope = self instanceof ScriptObject ? (ScriptObject)self : global;

        return global.getContext().eval(scope, str.toString(), callThis, location, Boolean.TRUE.equals(strict));
    }

    /**
     * Global print implementation - Nashorn extension
     *
     * @param self    scope
     * @param objects arguments to print
     *
     * @return result of print (undefined)
     */
    public static Object print(final Object self, final Object... objects) {
        return printImpl(false, objects);
    }

    /**
     * Global println implementation - Nashorn extension
     *
     * @param self    scope
     * @param objects arguments to print
     *
     * @return result of println (undefined)
     */
    public static Object println(final Object self, final Object... objects) {
        return printImpl(true, objects);
    }

    /**
     * Global load implementation - Nashorn extension
     *
     * @param self    scope
     * @param source  source to load
     *
     * @return result of load (undefined)
     *
     * @throws IOException if source could not be read
     */
    public static Object load(final Object self, final Object source) throws IOException {
        final Global global = Global.instance();
        final ScriptObject scope = self instanceof ScriptObject ? (ScriptObject)self : global;
        return global.getContext().load(scope, source);
    }

    /**
     * Global loadWithNewGlobal implementation - Nashorn extension
     *
     * @param self scope
     * @param args from plus (optional) arguments to be passed to the loaded script
     *
     * @return result of load (may be undefined)
     *
     * @throws IOException if source could not be read
     */
    public static Object loadWithNewGlobal(final Object self, final Object...args) throws IOException {
        final Global global = Global.instance();
        final int length = args.length;
        final boolean hasArgs = 0 < length;
        final Object from = hasArgs ? args[0] : UNDEFINED;
        final Object[] arguments = hasArgs ? Arrays.copyOfRange(args, 1, length) : args;

        return global.getContext().loadWithNewGlobal(from, arguments);
    }

    /**
     * Global exit and quit implementation - Nashorn extension: perform a {@code System.exit} call from the script
     *
     * @param self  self reference
     * @param code  exit code
     *
     * @return undefined (will never be reacheD)
     */
    public static Object exit(final Object self, final Object code) {
        System.exit(JSType.toInt32(code));
        return UNDEFINED;
    }

    // builtin prototype accessors
    ScriptObject getFunctionPrototype() {
        return ScriptFunction.getPrototype(builtinFunction);
    }

    ScriptObject getObjectPrototype() {
        return ScriptFunction.getPrototype(builtinObject);
    }

    ScriptObject getArrayPrototype() {
        return ScriptFunction.getPrototype(builtinArray);
    }

    ScriptObject getBooleanPrototype() {
        return ScriptFunction.getPrototype(builtinBoolean);
    }

    ScriptObject getNumberPrototype() {
        return ScriptFunction.getPrototype(builtinNumber);
    }

    ScriptObject getDatePrototype() {
        return ScriptFunction.getPrototype(builtinDate);
    }

    ScriptObject getRegExpPrototype() {
        return ScriptFunction.getPrototype(builtinRegExp);
    }

    ScriptObject getStringPrototype() {
        return ScriptFunction.getPrototype(builtinString);
    }

    ScriptObject getErrorPrototype() {
        return ScriptFunction.getPrototype(builtinError);
    }

    ScriptObject getEvalErrorPrototype() {
        return ScriptFunction.getPrototype(builtinEvalError);
    }

    ScriptObject getRangeErrorPrototype() {
        return ScriptFunction.getPrototype(builtinRangeError);
    }

    ScriptObject getReferenceErrorPrototype() {
        return ScriptFunction.getPrototype(builtinReferenceError);
    }

    ScriptObject getSyntaxErrorPrototype() {
        return ScriptFunction.getPrototype(builtinSyntaxError);
    }

    ScriptObject getTypeErrorPrototype() {
        return ScriptFunction.getPrototype(builtinTypeError);
    }

    ScriptObject getURIErrorPrototype() {
        return ScriptFunction.getPrototype(builtinURIError);
    }

    ScriptObject getJavaImporterPrototype() {
        return ScriptFunction.getPrototype(builtinJavaImporter);
    }

    ScriptObject getJSAdapterPrototype() {
        return ScriptFunction.getPrototype(builtinJSAdapter);
    }

    ScriptObject getArrayBufferPrototype() {
        return ScriptFunction.getPrototype(builtinArrayBuffer);
    }

    ScriptObject getDataViewPrototype() {
        return ScriptFunction.getPrototype(builtinDataView);
    }

    ScriptObject getInt8ArrayPrototype() {
        return ScriptFunction.getPrototype(builtinInt8Array);
    }

    ScriptObject getUint8ArrayPrototype() {
        return ScriptFunction.getPrototype(builtinUint8Array);
    }

    ScriptObject getUint8ClampedArrayPrototype() {
        return ScriptFunction.getPrototype(builtinUint8ClampedArray);
    }

    ScriptObject getInt16ArrayPrototype() {
        return ScriptFunction.getPrototype(builtinInt16Array);
    }

    ScriptObject getUint16ArrayPrototype() {
        return ScriptFunction.getPrototype(builtinUint16Array);
    }

    ScriptObject getInt32ArrayPrototype() {
        return ScriptFunction.getPrototype(builtinInt32Array);
    }

    ScriptObject getUint32ArrayPrototype() {
        return ScriptFunction.getPrototype(builtinUint32Array);
    }

    ScriptObject getFloat32ArrayPrototype() {
        return ScriptFunction.getPrototype(builtinFloat32Array);
    }

    ScriptObject getFloat64ArrayPrototype() {
        return ScriptFunction.getPrototype(builtinFloat64Array);
    }

    private ScriptFunction getBuiltinArray() {
        return builtinArray;
    }

    ScriptFunction getTypeErrorThrower() {
        return typeErrorThrower;
    }

    /**
     * Called from compiled script code to test if builtin has been overridden
     *
     * @return true if builtin array has not been overridden
     */
    public static boolean isBuiltinArray() {
        final Global instance = Global.instance();
        return instance.array == instance.getBuiltinArray();
    }

    private ScriptFunction getBuiltinBoolean() {
        return builtinBoolean;
    }

    /**
     * Called from compiled script code to test if builtin has been overridden
     *
     * @return true if builtin boolean has not been overridden
     */
    public static boolean isBuiltinBoolean() {
        final Global instance = Global.instance();
        return instance._boolean == instance.getBuiltinBoolean();
    }

    private ScriptFunction getBuiltinDate() {
        return builtinDate;
    }

    /**
     * Called from compiled script code to test if builtin has been overridden
     *
     * @return true if builtin date has not been overridden
     */
    public static boolean isBuiltinDate() {
        final Global instance = Global.instance();
        return instance.date == instance.getBuiltinDate();
    }

    private ScriptFunction getBuiltinError() {
        return builtinError;
    }

    /**
     * Called from compiled script code to test if builtin has been overridden
     *
     * @return true if builtin error has not been overridden
     */
    public static boolean isBuiltinError() {
        final Global instance = Global.instance();
        return instance.error == instance.getBuiltinError();
    }

    private ScriptFunction getBuiltinEvalError() {
        return builtinEvalError;
    }

    /**
     * Called from compiled script code to test if builtin has been overridden
     *
     * @return true if builtin eval error has not been overridden
     */
    public static boolean isBuiltinEvalError() {
        final Global instance = Global.instance();
        return instance.evalError == instance.getBuiltinEvalError();
    }

    private ScriptFunction getBuiltinFunction() {
        return builtinFunction;
    }

    /**
     * Called from compiled script code to test if builtin has been overridden
     *
     * @return true if builtin function has not been overridden
     */
    public static boolean isBuiltinFunction() {
        final Global instance = Global.instance();
        return instance.function == instance.getBuiltinFunction();
    }

    private ScriptFunction getBuiltinJSAdapter() {
        return builtinJSAdapter;
    }

    /**
     * Called from compiled script code to test if builtin has been overridden
     *
     * @return true if builtin JSAdapter has not been overridden
     */
    public static boolean isBuiltinJSAdapter() {
        final Global instance = Global.instance();
        return instance.jsadapter == instance.getBuiltinJSAdapter();
    }

    private ScriptObject getBuiltinJSON() {
        return builtinJSON;
    }

    /**
     * Called from compiled script code to test if builtin has been overridden
     *
     * @return true if builtin JSON has has not been overridden
     */
    public static boolean isBuiltinJSON() {
        final Global instance = Global.instance();
        return instance.json == instance.getBuiltinJSON();
    }

    private ScriptObject getBuiltinJava() {
        return builtinJava;
    }

    /**
     * Called from compiled script code to test if builtin has been overridden
     *
     * @return true if builtin Java has not been overridden
     */
    public static boolean isBuiltinJava() {
        final Global instance = Global.instance();
        return instance.java == instance.getBuiltinJava();
    }

    private ScriptObject getBuiltinJavax() {
        return builtinJavax;
    }

    /**
     * Called from compiled script code to test if builtin has been overridden
     *
     * @return true if builtin Javax has not been overridden
     */
    public static boolean isBuiltinJavax() {
        final Global instance = Global.instance();
        return instance.javax == instance.getBuiltinJavax();
    }

    private ScriptObject getBuiltinJavaImporter() {
        return builtinJavaImporter;
    }

    /**
     * Called from compiled script code to test if builtin has been overridden
     *
     * @return true if builtin Java importer has not been overridden
     */
    public static boolean isBuiltinJavaImporter() {
        final Global instance = Global.instance();
        return instance.javaImporter == instance.getBuiltinJavaImporter();
    }

    private ScriptObject getBuiltinMath() {
        return builtinMath;
    }

    /**
     * Called from compiled script code to test if builtin has been overridden
     *
     * @return true if builtin math has not been overridden
     */
    public static boolean isBuiltinMath() {
        final Global instance = Global.instance();
        return instance.math == instance.getBuiltinMath();
    }

    private ScriptFunction getBuiltinNumber() {
        return builtinNumber;
    }

    /**
     * Called from compiled script code to test if builtin has been overridden
     *
     * @return true if builtin number has not been overridden
     */
    public static boolean isBuiltinNumber() {
        final Global instance = Global.instance();
        return instance.number == instance.getBuiltinNumber();
    }

    private ScriptFunction getBuiltinObject() {
        return builtinObject;
    }

    /**
     * Called from compiled script code to test if builtin has been overridden
     *
     * @return true if builtin object has not been overridden
     */
    public static boolean isBuiltinObject() {
        final Global instance = Global.instance();
        return instance.object == instance.getBuiltinObject();
    }

    private ScriptObject getBuiltinPackages() {
        return builtinPackages;
    }

    /**
     * Called from compiled script code to test if builtin has been overridden
     *
     * @return true if builtin package has not been overridden
     */
    public static boolean isBuiltinPackages() {
        final Global instance = Global.instance();
        return instance.packages == instance.getBuiltinPackages();
    }

    private ScriptFunction getBuiltinRangeError() {
        return builtinRangeError;
    }

    /**
     * Called from compiled script code to test if builtin has been overridden
     *
     * @return true if builtin range error has not been overridden
     */
    public static boolean isBuiltinRangeError() {
        final Global instance = Global.instance();
        return instance.rangeError == instance.getBuiltinRangeError();
    }

    private ScriptFunction getBuiltinReferenceError() {
        return builtinReferenceError;
    }

    /**
     * Called from compiled script code to test if builtin has been overridden
     *
     * @return true if builtin reference error has not been overridden
     */
    public static boolean isBuiltinReferenceError() {
        final Global instance = Global.instance();
        return instance.referenceError == instance.getBuiltinReferenceError();
    }

    private ScriptFunction getBuiltinRegExp() {
        return builtinRegExp;
    }

    /**
     * Called from compiled script code to test if builtin has been overridden
     *
     * @return true if builtin regexp has not been overridden
     */
    public static boolean isBuiltinRegExp() {
        final Global instance = Global.instance();
        return instance.regexp == instance.getBuiltinRegExp();
    }

    private ScriptFunction getBuiltinString() {
        return builtinString;
    }

    /**
     * Called from compiled script code to test if builtin has been overridden
     *
     * @return true if builtin Java has not been overridden
     */
    public static boolean isBuiltinString() {
        final Global instance = Global.instance();
        return instance.string == instance.getBuiltinString();
    }

    private ScriptFunction getBuiltinSyntaxError() {
        return builtinSyntaxError;
    }

    /**
     * Called from compiled script code to test if builtin has been overridden
     *
     * @return true if builtin syntax error has not been overridden
     */
    public static boolean isBuiltinSyntaxError() {
        final Global instance = Global.instance();
        return instance.syntaxError == instance.getBuiltinSyntaxError();
    }

    private ScriptFunction getBuiltinTypeError() {
        return builtinTypeError;
    }

    /**
     * Called from compiled script code to test if builtin has been overridden
     *
     * @return true if builtin type error has not been overridden
     */
    public static boolean isBuiltinTypeError() {
        final Global instance = Global.instance();
        return instance.typeError == instance.getBuiltinTypeError();
    }

    private ScriptFunction getBuiltinURIError() {
        return builtinURIError;
    }

    /**
     * Called from compiled script code to test if builtin has been overridden
     *
     * @return true if builtin URI error has not been overridden
     */
    public static boolean isBuiltinURIError() {
        final Global instance = Global.instance();
        return instance.uriError == instance.getBuiltinURIError();
    }

    @Override
    public String getClassName() {
        return "global";
    }

    /**
     * Copy function used to clone NativeRegExp objects.
     *
     * @param regexp a NativeRegExp to clone
     *
     * @return copy of the given regexp object
     */
    public static Object regExpCopy(final Object regexp) {
        return new NativeRegExp((NativeRegExp)regexp);
    }

    /**
     * Convert given object to NativeRegExp type.
     *
     * @param obj object to be converted
     * @return NativeRegExp instance
     */
    public static NativeRegExp toRegExp(final Object obj) {
        if (obj instanceof NativeRegExp) {
            return (NativeRegExp)obj;
        }
        return new NativeRegExp(JSType.toString(obj));
    }

    /**
     * ECMA 9.9 ToObject implementation
     *
     * @param obj  an item for which to run ToObject
     * @return ToObject version of given item
     */
    public static Object toObject(final Object obj) {
        if (obj == null || obj == UNDEFINED) {
            throw typeError("not.an.object", ScriptRuntime.safeToString(obj));
        }

        if (obj instanceof ScriptObject) {
            return obj;
        }

        return instance().wrapAsObject(obj);
    }

    /**
     * Allocate a new object array.
     *
     * @param initial object values.
     * @return the new array
     */
    public static NativeArray allocate(final Object[] initial) {
        ArrayData arrayData = ArrayData.allocate(initial);

        for (int index = 0; index < initial.length; index++) {
            final Object value = initial[index];

            if (value == ScriptRuntime.EMPTY) {
                arrayData = arrayData.delete(index);
            }
        }

        return new NativeArray(arrayData);
    }

    /**
     * Allocate a new number array.
     *
     * @param initial number values.
     * @return the new array
     */
    public static NativeArray allocate(final double[] initial) {
        return new NativeArray(ArrayData.allocate(initial));
    }

    /**
     * Allocate a new long array.
     *
     * @param initial number values.
     * @return the new array
     */
    public static NativeArray allocate(final long[] initial) {
        return new NativeArray(ArrayData.allocate(initial));
    }

    /**
     * Allocate a new integer array.
     *
     * @param initial number values.
     * @return the new array
     */
    public static NativeArray allocate(final int[] initial) {
        return new NativeArray(ArrayData.allocate(initial));
    }

    /**
     * Allocate a new object array for arguments.
     *
     * @param arguments initial arguments passed.
     * @param callee reference to the function that uses arguments object
     * @param numParams actual number of declared parameters
     *
     * @return the new array
     */
    public static ScriptObject allocateArguments(final Object[] arguments, final Object callee, final int numParams) {
        return NativeArguments.allocate(arguments, (ScriptFunction)callee, numParams);
    }

    /**
     * Called from generated to check if given function is the builtin 'eval'. If
     * eval is used in a script, a lot of optimizations and assumptions cannot be done.
     *
     * @param  fn function object that is checked
     * @return true if fn is the builtin eval
     */
    public static boolean isEval(final Object fn) {
        return fn == Global.instance().builtinEval;
    }

    /**
     * Called from generated to replace a location property placeholder with the actual location property value.
     *
     * @param  placeholder the value tested for being a placeholder for a location property
     * @param  locationProperty the actual value for the location property
     * @return locationProperty if placeholder is indeed a placeholder for a location property, the placeholder otherwise
     */
    public static Object replaceLocationPropertyPlaceholder(final Object placeholder, final Object locationProperty) {
        return isLocationPropertyPlaceholder(placeholder) ? locationProperty : placeholder;
    }

    /**
     * Called from runtime internals to check if the passed value is a location property placeholder.
     * @param  placeholder the value tested for being a placeholder for a location property
     * @return true if the value is a placeholder, false otherwise.
     */
    public static boolean isLocationPropertyPlaceholder(final Object placeholder) {
        return placeholder == LOCATION_PROPERTY_PLACEHOLDER;
    }

    /**
     * Create a new RegExp object.
     *
     * @param expression Regular expression.
     * @param options    Search options.
     *
     * @return New RegExp object.
     */
    public static Object newRegExp(final String expression, final String options) {
        if (options == null) {
            return new NativeRegExp(expression);
        }
        return new NativeRegExp(expression, options);
    }

    /**
     * Get the object prototype
     *
     * @return the object prototype
     */
    public static ScriptObject objectPrototype() {
        return Global.instance().getObjectPrototype();
    }

    /**
     * Create a new empty object instance.
     *
     * @return New empty object.
     */
    public static ScriptObject newEmptyInstance() {
        return Global.instance().newObject();
    }

    /**
     * Check if a given object is a ScriptObject, raises an exception if this is
     * not the case
     *
     * @param obj and object to check
     * @return the script object
     */
    public static ScriptObject checkObject(final Object obj) {
        if (!(obj instanceof ScriptObject)) {
            throw typeError("not.an.object", ScriptRuntime.safeToString(obj));
        }
        return (ScriptObject)obj;
    }

    /**
     * ECMA 9.10 - implementation of CheckObjectCoercible, i.e. raise an exception
     * if this object is null or undefined.
     *
     * @param obj an object to check
     */
    public static void checkObjectCoercible(final Object obj) {
        if (obj == null || obj == UNDEFINED) {
            throw typeError("not.an.object", ScriptRuntime.safeToString(obj));
        }
    }

    /**
     * Get the current split state.
     *
     * @return current split state
     */
    @Override
    public int getSplitState() {
        return splitState;
    }

    /**
     * Set the current split state.
     *
     * @param state current split state
     */
    @Override
    public void setSplitState(final int state) {
        splitState = state;
    }

    private void init() {
        assert Context.getGlobal() == this : "this global is not set as current";

        final ScriptEnvironment env = getContext().getEnv();

<<<<<<< HEAD
        // duplicate PropertyMaps of Native* classes
        copyInitialMaps(env);
=======
>>>>>>> 71ded928
        // initialize Function and Object constructor
        initFunctionAndObject();

        // Now fix Global's own proto.
        this.setInitialProto(getObjectPrototype());

        // initialize global function properties
        this.eval = this.builtinEval = ScriptFunctionImpl.makeFunction("eval", EVAL);

        this.parseInt           = ScriptFunctionImpl.makeFunction("parseInt",   GlobalFunctions.PARSEINT,
                new MethodHandle[] { GlobalFunctions.PARSEINT_OI, GlobalFunctions.PARSEINT_O });
        this.parseFloat         = ScriptFunctionImpl.makeFunction("parseFloat", GlobalFunctions.PARSEFLOAT);
        this.isNaN              = ScriptFunctionImpl.makeFunction("isNaN",      GlobalFunctions.IS_NAN);
        this.isFinite           = ScriptFunctionImpl.makeFunction("isFinite",   GlobalFunctions.IS_FINITE);
        this.encodeURI          = ScriptFunctionImpl.makeFunction("encodeURI",  GlobalFunctions.ENCODE_URI);
        this.encodeURIComponent = ScriptFunctionImpl.makeFunction("encodeURIComponent", GlobalFunctions.ENCODE_URICOMPONENT);
        this.decodeURI          = ScriptFunctionImpl.makeFunction("decodeURI",  GlobalFunctions.DECODE_URI);
        this.decodeURIComponent = ScriptFunctionImpl.makeFunction("decodeURIComponent", GlobalFunctions.DECODE_URICOMPONENT);
        this.escape             = ScriptFunctionImpl.makeFunction("escape",     GlobalFunctions.ESCAPE);
        this.unescape           = ScriptFunctionImpl.makeFunction("unescape",   GlobalFunctions.UNESCAPE);
        this.print              = ScriptFunctionImpl.makeFunction("print",      env._print_no_newline ? PRINT : PRINTLN);
        this.load               = ScriptFunctionImpl.makeFunction("load",       LOAD);
        this.loadWithNewGlobal  = ScriptFunctionImpl.makeFunction("loadWithNewGlobal", LOADWITHNEWGLOBAL);
        this.exit               = ScriptFunctionImpl.makeFunction("exit",       EXIT);
        this.quit               = ScriptFunctionImpl.makeFunction("quit",       EXIT);

        // built-in constructors
        this.builtinArray     = (ScriptFunction)initConstructor("Array");
        this.builtinBoolean   = (ScriptFunction)initConstructor("Boolean");
        this.builtinDate      = (ScriptFunction)initConstructor("Date");
        this.builtinJSON      = initConstructor("JSON");
        this.builtinJSAdapter = (ScriptFunction)initConstructor("JSAdapter");
        this.builtinMath      = initConstructor("Math");
        this.builtinNumber    = (ScriptFunction)initConstructor("Number");
        this.builtinRegExp    = (ScriptFunction)initConstructor("RegExp");
        this.builtinString    = (ScriptFunction)initConstructor("String");

        // initialize String.prototype.length to 0
        // add String.prototype.length
        final ScriptObject stringPrototype = getStringPrototype();
        stringPrototype.addOwnProperty("length", Attribute.NON_ENUMERABLE_CONSTANT, 0.0);

        // set isArray flag on Array.prototype
        final ScriptObject arrayPrototype = getArrayPrototype();
        arrayPrototype.setIsArray();

        this.DEFAULT_DATE = new NativeDate(Double.NaN, this);

        // initialize default regexp object
        this.DEFAULT_REGEXP = new NativeRegExp("(?:)", this);

        // RegExp.prototype should behave like a RegExp object. So copy the
        // properties.
        final ScriptObject regExpProto = getRegExpPrototype();
        regExpProto.addBoundProperties(DEFAULT_REGEXP);

        // Error stuff
        initErrorObjects();

        // java access
        if (! env._no_java) {
            initJavaAccess();
        }

        if (! env._no_typed_arrays) {
            initTypedArray();
        }

        if (env._scripting) {
            initScripting(env);
        }

        if (Context.DEBUG) {
            boolean debugOkay;
            final SecurityManager sm = System.getSecurityManager();
            if (sm != null) {
                try {
                    sm.checkPermission(new RuntimePermission(Context.NASHORN_DEBUG_MODE));
                    debugOkay = true;
                } catch (final SecurityException ignored) {
                    // if no permission, don't initialize Debug object
                    debugOkay = false;
                }

            } else {
                debugOkay = true;
            }

            if (debugOkay) {
                initDebug();
            }
        }

        copyBuiltins();

        // expose script (command line) arguments as "arguments" property of global
        final Object argumentsObject = wrapAsObject(env.getArguments().toArray());
        final int    argumentsFlags  = Attribute.NOT_ENUMERABLE;
        addOwnProperty("arguments", argumentsFlags, argumentsObject);
        if (env._scripting) {
            // synonym for "arguments" in scripting mode
            addOwnProperty("$ARG", argumentsFlags, argumentsObject);
        }
    }

    private void initErrorObjects() {
        // Error objects
        this.builtinError = (ScriptFunction)initConstructor("Error");
        final ScriptObject errorProto = getErrorPrototype();

        // Nashorn specific accessors on Error.prototype - stack, lineNumber, columnNumber and fileName
        final ScriptFunction getStack = ScriptFunctionImpl.makeFunction("getStack", NativeError.GET_STACK);
        final ScriptFunction setStack = ScriptFunctionImpl.makeFunction("setStack", NativeError.SET_STACK);
        errorProto.addOwnProperty("stack", Attribute.NOT_ENUMERABLE, getStack, setStack);
        final ScriptFunction getLineNumber = ScriptFunctionImpl.makeFunction("getLineNumber", NativeError.GET_LINENUMBER);
        final ScriptFunction setLineNumber = ScriptFunctionImpl.makeFunction("setLineNumber", NativeError.SET_LINENUMBER);
        errorProto.addOwnProperty("lineNumber", Attribute.NOT_ENUMERABLE, getLineNumber, setLineNumber);
        final ScriptFunction getColumnNumber = ScriptFunctionImpl.makeFunction("getColumnNumber", NativeError.GET_COLUMNNUMBER);
        final ScriptFunction setColumnNumber = ScriptFunctionImpl.makeFunction("setColumnNumber", NativeError.SET_COLUMNNUMBER);
        errorProto.addOwnProperty("columnNumber", Attribute.NOT_ENUMERABLE, getColumnNumber, setColumnNumber);
        final ScriptFunction getFileName = ScriptFunctionImpl.makeFunction("getFileName", NativeError.GET_FILENAME);
        final ScriptFunction setFileName = ScriptFunctionImpl.makeFunction("setFileName", NativeError.SET_FILENAME);
        errorProto.addOwnProperty("fileName", Attribute.NOT_ENUMERABLE, getFileName, setFileName);

        // ECMA 15.11.4.2 Error.prototype.name
        // Error.prototype.name = "Error";
        errorProto.set(NativeError.NAME, "Error", false);
        // ECMA 15.11.4.3 Error.prototype.message
        // Error.prototype.message = "";
        errorProto.set(NativeError.MESSAGE, "", false);

        this.builtinEvalError = initErrorSubtype("EvalError", errorProto);
        this.builtinRangeError = initErrorSubtype("RangeError", errorProto);
        this.builtinReferenceError = initErrorSubtype("ReferenceError", errorProto);
        this.builtinSyntaxError = initErrorSubtype("SyntaxError", errorProto);
        this.builtinTypeError = initErrorSubtype("TypeError", errorProto);
        this.builtinURIError = initErrorSubtype("URIError", errorProto);
    }

    private ScriptFunction initErrorSubtype(final String name, final ScriptObject errorProto) {
        final ScriptObject cons = initConstructor(name);
        final ScriptObject prototype = ScriptFunction.getPrototype(cons);
        prototype.set(NativeError.NAME, name, false);
        prototype.set(NativeError.MESSAGE, "", false);
        prototype.setInitialProto(errorProto);
        return (ScriptFunction)cons;
    }

    private void initJavaAccess() {
        final ScriptObject objectProto = getObjectPrototype();
        this.builtinPackages = new NativeJavaPackage("", objectProto);
        this.builtinCom = new NativeJavaPackage("com", objectProto);
        this.builtinEdu = new NativeJavaPackage("edu", objectProto);
        this.builtinJava = new NativeJavaPackage("java", objectProto);
        this.builtinJavafx = new NativeJavaPackage("javafx", objectProto);
        this.builtinJavax = new NativeJavaPackage("javax", objectProto);
        this.builtinOrg = new NativeJavaPackage("org", objectProto);
        this.builtinJavaImporter = initConstructor("JavaImporter");
        this.builtinJavaApi = initConstructor("Java");
    }

    private void initScripting(final ScriptEnvironment scriptEnv) {
        Object value;
        value = ScriptFunctionImpl.makeFunction("readLine", ScriptingFunctions.READLINE);
        addOwnProperty("readLine", Attribute.NOT_ENUMERABLE, value);

        value = ScriptFunctionImpl.makeFunction("readFully", ScriptingFunctions.READFULLY);
        addOwnProperty("readFully", Attribute.NOT_ENUMERABLE, value);

        final String execName = ScriptingFunctions.EXEC_NAME;
        value = ScriptFunctionImpl.makeFunction(execName, ScriptingFunctions.EXEC);
        addOwnProperty(execName, Attribute.NOT_ENUMERABLE, value);

        // Nashorn extension: global.echo (scripting-mode-only)
        // alias for "print"
        value = get("print");
        addOwnProperty("echo", Attribute.NOT_ENUMERABLE, value);

        // Nashorn extension: global.$OPTIONS (scripting-mode-only)
        final ScriptObject options = newObject();
        copyOptions(options, scriptEnv);
        addOwnProperty("$OPTIONS", Attribute.NOT_ENUMERABLE, options);

        // Nashorn extension: global.$ENV (scripting-mode-only)
        if (System.getSecurityManager() == null) {
            // do not fill $ENV if we have a security manager around
            // Retrieve current state of ENV variables.
            final ScriptObject env = newObject();
            env.putAll(System.getenv(), scriptEnv._strict);
            addOwnProperty(ScriptingFunctions.ENV_NAME, Attribute.NOT_ENUMERABLE, env);
        } else {
            addOwnProperty(ScriptingFunctions.ENV_NAME, Attribute.NOT_ENUMERABLE, UNDEFINED);
        }

        // add other special properties for exec support
        addOwnProperty(ScriptingFunctions.OUT_NAME, Attribute.NOT_ENUMERABLE, UNDEFINED);
        addOwnProperty(ScriptingFunctions.ERR_NAME, Attribute.NOT_ENUMERABLE, UNDEFINED);
        addOwnProperty(ScriptingFunctions.EXIT_NAME, Attribute.NOT_ENUMERABLE, UNDEFINED);
    }

    private static void copyOptions(final ScriptObject options, final ScriptEnvironment scriptEnv) {
        for (final Field f : scriptEnv.getClass().getFields()) {
            try {
                options.set(f.getName(), f.get(scriptEnv), false);
            } catch (final IllegalArgumentException | IllegalAccessException exp) {
                throw new RuntimeException(exp);
            }
        }
    }

    private void initTypedArray() {
        this.builtinArrayBuffer       = initConstructor("ArrayBuffer");
        this.builtinDataView          = initConstructor("DataView");
        this.builtinInt8Array         = initConstructor("Int8Array");
        this.builtinUint8Array        = initConstructor("Uint8Array");
        this.builtinUint8ClampedArray = initConstructor("Uint8ClampedArray");
        this.builtinInt16Array        = initConstructor("Int16Array");
        this.builtinUint16Array       = initConstructor("Uint16Array");
        this.builtinInt32Array        = initConstructor("Int32Array");
        this.builtinUint32Array       = initConstructor("Uint32Array");
        this.builtinFloat32Array      = initConstructor("Float32Array");
        this.builtinFloat64Array      = initConstructor("Float64Array");
    }

    private void copyBuiltins() {
        this.array             = this.builtinArray;
        this._boolean          = this.builtinBoolean;
        this.date              = this.builtinDate;
        this.error             = this.builtinError;
        this.evalError         = this.builtinEvalError;
        this.function          = this.builtinFunction;
        this.jsadapter         = this.builtinJSAdapter;
        this.json              = this.builtinJSON;
        this.com               = this.builtinCom;
        this.edu               = this.builtinEdu;
        this.java              = this.builtinJava;
        this.javafx            = this.builtinJavafx;
        this.javax             = this.builtinJavax;
        this.org               = this.builtinOrg;
        this.javaImporter      = this.builtinJavaImporter;
        this.javaApi           = this.builtinJavaApi;
        this.math              = this.builtinMath;
        this.number            = this.builtinNumber;
        this.object            = this.builtinObject;
        this.packages          = this.builtinPackages;
        this.rangeError        = this.builtinRangeError;
        this.referenceError    = this.builtinReferenceError;
        this.regexp            = this.builtinRegExp;
        this.string            = this.builtinString;
        this.syntaxError       = this.builtinSyntaxError;
        this.typeError         = this.builtinTypeError;
        this.uriError          = this.builtinURIError;
        this.arrayBuffer       = this.builtinArrayBuffer;
        this.dataView          = this.builtinDataView;
        this.int8Array         = this.builtinInt8Array;
        this.uint8Array        = this.builtinUint8Array;
        this.uint8ClampedArray = this.builtinUint8ClampedArray;
        this.int16Array        = this.builtinInt16Array;
        this.uint16Array       = this.builtinUint16Array;
        this.int32Array        = this.builtinInt32Array;
        this.uint32Array       = this.builtinUint32Array;
        this.float32Array      = this.builtinFloat32Array;
        this.float64Array      = this.builtinFloat64Array;
    }

    private void initDebug() {
        this.addOwnProperty("Debug", Attribute.NOT_ENUMERABLE, initConstructor("Debug"));
    }

    @SuppressWarnings("resource")
    private static Object printImpl(final boolean newLine, final Object... objects) {
        final PrintWriter out = Global.getEnv().getOut();
        final StringBuilder sb = new StringBuilder();

        for (final Object object : objects) {
            if (sb.length() != 0) {
                sb.append(' ');
            }

            sb.append(JSType.toString(object));
        }

        // Print all at once to ensure thread friendly result.
        if (newLine) {
            out.println(sb.toString());
        } else {
            out.print(sb.toString());
        }

        out.flush();

        return UNDEFINED;
    }

    /**
     * These classes are generated by nasgen tool and so we have to use
     * reflection to load and create new instance of these classes.
     */
    private ScriptObject initConstructor(final String name) {
        try {
            // Assuming class name pattern for built-in JS constructors.
            final StringBuilder sb = new StringBuilder("jdk.nashorn.internal.objects.");

            sb.append("Native");
            sb.append(name);
            sb.append("$Constructor");

            final Class<?>     funcClass = Class.forName(sb.toString());
            final ScriptObject res       = (ScriptObject)funcClass.newInstance();

            if (res instanceof ScriptFunction) {
                // All global constructor prototypes are not-writable,
                // not-enumerable and not-configurable.
                final ScriptFunction func = (ScriptFunction)res;
                func.modifyOwnProperty(func.getProperty("prototype"), Attribute.NON_ENUMERABLE_CONSTANT);
            }

            if (res.getProto() == null) {
                res.setInitialProto(getObjectPrototype());
            }

            return res;

        } catch (final ClassNotFoundException | InstantiationException | IllegalAccessException e) {
            throw new RuntimeException(e);
        }
    }

<<<<<<< HEAD
    private void copyInitialMaps(final ScriptEnvironment env) {
        this.accessorPropertyDescriptorMap = AccessorPropertyDescriptor.getInitialMap().duplicate();
        this.dataPropertyDescriptorMap = DataPropertyDescriptor.getInitialMap().duplicate();
        this.genericPropertyDescriptorMap = GenericPropertyDescriptor.getInitialMap().duplicate();
        this.nativeArgumentsMap = NativeArguments.getInitialMap().duplicate();
        this.nativeArrayMap = NativeArray.getInitialMap().duplicate();
        this.nativeBooleanMap = NativeBoolean.getInitialMap().duplicate();
        this.nativeDateMap = NativeDate.getInitialMap().duplicate();
        this.nativeErrorMap = NativeError.getInitialMap().duplicate();
        this.nativeEvalErrorMap = NativeEvalError.getInitialMap().duplicate();
        this.nativeJSAdapterMap = NativeJSAdapter.getInitialMap().duplicate();
        this.nativeNumberMap = NativeNumber.getInitialMap().duplicate();
        this.nativeRangeErrorMap = NativeRangeError.getInitialMap().duplicate();
        this.nativeReferenceErrorMap = NativeReferenceError.getInitialMap().duplicate();
        this.nativeRegExpMap = NativeRegExp.getInitialMap().duplicate();
        this.nativeRegExpExecResultMap = NativeRegExpExecResult.getInitialMap().duplicate();
        this.nativeStrictArgumentsMap = NativeStrictArguments.getInitialMap().duplicate();
        this.nativeStringMap = NativeString.getInitialMap().duplicate();
        this.nativeSyntaxErrorMap = NativeSyntaxError.getInitialMap().duplicate();
        this.nativeTypeErrorMap = NativeTypeError.getInitialMap().duplicate();
        this.nativeURIErrorMap = NativeURIError.getInitialMap().duplicate();
        this.prototypeObjectMap = PrototypeObject.getInitialMap().duplicate();
        this.objectMap = JO.getInitialMap().duplicate();
        this.functionMap = ScriptFunctionImpl.getInitialMap().duplicate();
        this.anonymousFunctionMap = ScriptFunctionImpl.getInitialAnonymousMap().duplicate();
        this.strictFunctionMap = ScriptFunctionImpl.getInitialStrictMap().duplicate();
        assert strictFunctionMap != null;
        this.boundFunctionMap = ScriptFunctionImpl.getInitialBoundMap().duplicate();

        // java
        if (! env._no_java) {
            this.nativeJavaImporterMap = NativeJavaImporter.getInitialMap().duplicate();
        }

        // typed arrays
        if (! env._no_typed_arrays) {
            this.arrayBufferViewMap = ArrayBufferView.getInitialMap().duplicate();
            this.nativeArrayBufferMap = NativeArrayBuffer.getInitialMap().duplicate();
        }
    }

=======
>>>>>>> 71ded928
    // Function and Object constructors are inter-dependent. Also,
    // Function.prototype
    // functions are not properly initialized. We fix the references here.
    // NOTE: be careful if you want to re-order the operations here. You may
    // have
    // to play with object references carefully!!
    private void initFunctionAndObject() {
        // First-n-foremost is Function
        this.builtinFunction = (ScriptFunction)initConstructor("Function");

        // create global anonymous function
        final ScriptFunction anon = ScriptFunctionImpl.newAnonymousFunction(this);
        // need to copy over members of Function.prototype to anon function
        anon.addBoundProperties(getFunctionPrototype());

        // Function.prototype === Object.getPrototypeOf(Function) ===
        // <anon-function>
        builtinFunction.setInitialProto(anon);
        builtinFunction.setPrototype(anon);
        anon.set("constructor", builtinFunction, false);
        anon.deleteOwnProperty(anon.getMap().findProperty("prototype"));

        // use "getter" so that [[ThrowTypeError]] function's arity is 0 - as specified in step 10 of section 13.2.3
        this.typeErrorThrower = new ScriptFunctionImpl("TypeErrorThrower", Lookup.TYPE_ERROR_THROWER_GETTER, null, null, 0);
        typeErrorThrower.setPrototype(UNDEFINED);
        // Non-constructor built-in functions do not have "prototype" property
        typeErrorThrower.deleteOwnProperty(typeErrorThrower.getMap().findProperty("prototype"));
        typeErrorThrower.preventExtensions();

        // now initialize Object
        this.builtinObject = (ScriptFunction)initConstructor("Object");
        final ScriptObject ObjectPrototype = getObjectPrototype();
        // Object.getPrototypeOf(Function.prototype) === Object.prototype
        anon.setInitialProto(ObjectPrototype);

        // Function valued properties of Function.prototype were not properly
        // initialized. Because, these were created before global.function and
        // global.object were not initialized.
        jdk.nashorn.internal.runtime.Property[] properties = getFunctionPrototype().getMap().getProperties();
        for (final jdk.nashorn.internal.runtime.Property property : properties) {
            final Object key = property.getKey();
            final Object value = builtinFunction.get(key);

            if (value instanceof ScriptFunction && value != anon) {
                final ScriptFunction func = (ScriptFunction)value;
                func.setInitialProto(getFunctionPrototype());
                final ScriptObject prototype = ScriptFunction.getPrototype(func);
                if (prototype != null) {
                    prototype.setInitialProto(ObjectPrototype);
                }
            }
        }

        // For function valued properties of Object and Object.prototype, make
        // sure prototype's proto chain ends with Object.prototype
        for (final jdk.nashorn.internal.runtime.Property property : builtinObject.getMap().getProperties()) {
            final Object key = property.getKey();
            final Object value = builtinObject.get(key);

            if (value instanceof ScriptFunction) {
                final ScriptFunction func = (ScriptFunction)value;
                final ScriptObject prototype = ScriptFunction.getPrototype(func);
                if (prototype != null) {
                    prototype.setInitialProto(ObjectPrototype);
                }
            }
        }

        properties = getObjectPrototype().getMap().getProperties();
        for (final jdk.nashorn.internal.runtime.Property property : properties) {
            final Object key   = property.getKey();
            final Object value = ObjectPrototype.get(key);

            if (key.equals("constructor")) {
                continue;
            }

            if (value instanceof ScriptFunction) {
                final ScriptFunction func = (ScriptFunction)value;
                final ScriptObject prototype = ScriptFunction.getPrototype(func);
                if (prototype != null) {
                    prototype.setInitialProto(ObjectPrototype);
                }
            }
        }
    }

    private static MethodHandle findOwnMH(final String name, final Class<?> rtype, final Class<?>... types) {
        return MH.findStatic(MethodHandles.lookup(), Global.class, name, MH.type(rtype, types));
    }

    RegExpResult getLastRegExpResult() {
        return lastRegExpResult;
    }

    void setLastRegExpResult(final RegExpResult regExpResult) {
        this.lastRegExpResult = regExpResult;
    }

}<|MERGE_RESOLUTION|>--- conflicted
+++ resolved
@@ -35,11 +35,6 @@
 import java.lang.invoke.MethodHandles;
 import java.lang.reflect.Field;
 import java.util.Arrays;
-<<<<<<< HEAD
-import java.util.LinkedHashMap;
-=======
-import java.util.List;
->>>>>>> 71ded928
 import java.util.Map;
 import java.util.concurrent.Callable;
 import java.util.concurrent.ConcurrentHashMap;
@@ -73,14 +68,9 @@
  * Representation of global scope.
  */
 @ScriptClass("Global")
-<<<<<<< HEAD
-public final class Global extends ScriptObject implements GlobalObject, Scope {
+public final class Global extends ScriptObject implements Scope {
     // Placeholder value used in place of a location property (__FILE__, __DIR__, __LINE__)
     private static final Object LOCATION_PROPERTY_PLACEHOLDER = new Object();
-
-=======
-public final class Global extends ScriptObject implements Scope {
->>>>>>> 71ded928
     private final InvokeByName TO_STRING = new InvokeByName("toString", ScriptObject.class);
     private final InvokeByName VALUE_OF  = new InvokeByName("valueOf",  ScriptObject.class);
 
@@ -443,17 +433,9 @@
      * @return the global singleton
      */
     public static Global instance() {
-<<<<<<< HEAD
-        final ScriptObject global = Context.getGlobal();
-        if (! (global instanceof Global)) {
-            throw new IllegalStateException("no current global instance");
-        }
-        return (Global)global;
-=======
-        Global global = Context.getGlobal();
+        final Global global = Context.getGlobal();
         global.getClass(); // null check
         return global;
->>>>>>> 71ded928
     }
 
     /**
@@ -777,66 +759,6 @@
         return desc;
     }
 
-
-<<<<<<< HEAD
-    /**
-     * Cache for compiled script classes.
-     */
-    @SuppressWarnings("serial")
-    private static class ClassCache extends LinkedHashMap<Source, ClassReference> {
-        private final int size;
-        private final ReferenceQueue<Class<?>> queue;
-
-        ClassCache(final int size) {
-            super(size, 0.75f, true);
-            this.size = size;
-            this.queue = new ReferenceQueue<>();
-        }
-
-        void cache(final Source source, final Class<?> clazz) {
-            put(source, new ClassReference(clazz, queue, source));
-        }
-
-        @Override
-        protected boolean removeEldestEntry(final Map.Entry<Source, ClassReference> eldest) {
-            return size() > size;
-        }
-
-        @Override
-        public ClassReference get(final Object key) {
-            for (ClassReference ref; (ref = (ClassReference)queue.poll()) != null; ) {
-                remove(ref.source);
-            }
-            return super.get(key);
-        }
-
-    }
-
-    private static class ClassReference extends SoftReference<Class<?>> {
-        private final Source source;
-
-        ClassReference(final Class<?> clazz, final ReferenceQueue<Class<?>> queue, final Source source) {
-            super(clazz, queue);
-            this.source = source;
-        }
-    }
-
-    // Class cache management
-    @Override
-    public Class<?> findCachedClass(final Source source) {
-        assert classCache != null : "Class cache used without being initialized";
-        final ClassReference ref = classCache.get(source);
-        return ref != null ? ref.get() : null;
-    }
-
-    @Override
-    public void cacheClass(final Source source, final Class<?> clazz) {
-        assert classCache != null : "Class cache used without being initialized";
-        classCache.cache(source, clazz);
-    }
-
-=======
->>>>>>> 71ded928
     private static <T> T getLazilyCreatedValue(final Object key, final Callable<T> creator, final Map<Object, T> map) {
         final T obj = map.get(key);
         if (obj != null) {
@@ -1638,11 +1560,6 @@
 
         final ScriptEnvironment env = getContext().getEnv();
 
-<<<<<<< HEAD
-        // duplicate PropertyMaps of Native* classes
-        copyInitialMaps(env);
-=======
->>>>>>> 71ded928
         // initialize Function and Object constructor
         initFunctionAndObject();
 
@@ -1971,50 +1888,6 @@
         }
     }
 
-<<<<<<< HEAD
-    private void copyInitialMaps(final ScriptEnvironment env) {
-        this.accessorPropertyDescriptorMap = AccessorPropertyDescriptor.getInitialMap().duplicate();
-        this.dataPropertyDescriptorMap = DataPropertyDescriptor.getInitialMap().duplicate();
-        this.genericPropertyDescriptorMap = GenericPropertyDescriptor.getInitialMap().duplicate();
-        this.nativeArgumentsMap = NativeArguments.getInitialMap().duplicate();
-        this.nativeArrayMap = NativeArray.getInitialMap().duplicate();
-        this.nativeBooleanMap = NativeBoolean.getInitialMap().duplicate();
-        this.nativeDateMap = NativeDate.getInitialMap().duplicate();
-        this.nativeErrorMap = NativeError.getInitialMap().duplicate();
-        this.nativeEvalErrorMap = NativeEvalError.getInitialMap().duplicate();
-        this.nativeJSAdapterMap = NativeJSAdapter.getInitialMap().duplicate();
-        this.nativeNumberMap = NativeNumber.getInitialMap().duplicate();
-        this.nativeRangeErrorMap = NativeRangeError.getInitialMap().duplicate();
-        this.nativeReferenceErrorMap = NativeReferenceError.getInitialMap().duplicate();
-        this.nativeRegExpMap = NativeRegExp.getInitialMap().duplicate();
-        this.nativeRegExpExecResultMap = NativeRegExpExecResult.getInitialMap().duplicate();
-        this.nativeStrictArgumentsMap = NativeStrictArguments.getInitialMap().duplicate();
-        this.nativeStringMap = NativeString.getInitialMap().duplicate();
-        this.nativeSyntaxErrorMap = NativeSyntaxError.getInitialMap().duplicate();
-        this.nativeTypeErrorMap = NativeTypeError.getInitialMap().duplicate();
-        this.nativeURIErrorMap = NativeURIError.getInitialMap().duplicate();
-        this.prototypeObjectMap = PrototypeObject.getInitialMap().duplicate();
-        this.objectMap = JO.getInitialMap().duplicate();
-        this.functionMap = ScriptFunctionImpl.getInitialMap().duplicate();
-        this.anonymousFunctionMap = ScriptFunctionImpl.getInitialAnonymousMap().duplicate();
-        this.strictFunctionMap = ScriptFunctionImpl.getInitialStrictMap().duplicate();
-        assert strictFunctionMap != null;
-        this.boundFunctionMap = ScriptFunctionImpl.getInitialBoundMap().duplicate();
-
-        // java
-        if (! env._no_java) {
-            this.nativeJavaImporterMap = NativeJavaImporter.getInitialMap().duplicate();
-        }
-
-        // typed arrays
-        if (! env._no_typed_arrays) {
-            this.arrayBufferViewMap = ArrayBufferView.getInitialMap().duplicate();
-            this.nativeArrayBufferMap = NativeArrayBuffer.getInitialMap().duplicate();
-        }
-    }
-
-=======
->>>>>>> 71ded928
     // Function and Object constructors are inter-dependent. Also,
     // Function.prototype
     // functions are not properly initialized. We fix the references here.
