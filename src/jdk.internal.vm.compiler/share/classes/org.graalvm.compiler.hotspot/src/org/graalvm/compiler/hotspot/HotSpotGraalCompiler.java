/*
 * Copyright (c) 2015, 2016, Oracle and/or its affiliates. All rights reserved.
 * DO NOT ALTER OR REMOVE COPYRIGHT NOTICES OR THIS FILE HEADER.
 *
 * This code is free software; you can redistribute it and/or modify it
 * under the terms of the GNU General Public License version 2 only, as
 * published by the Free Software Foundation.
 *
 * This code is distributed in the hope that it will be useful, but WITHOUT
 * ANY WARRANTY; without even the implied warranty of MERCHANTABILITY or
 * FITNESS FOR A PARTICULAR PURPOSE.  See the GNU General Public License
 * version 2 for more details (a copy is included in the LICENSE file that
 * accompanied this code).
 *
 * You should have received a copy of the GNU General Public License version
 * 2 along with this work; if not, write to the Free Software Foundation,
 * Inc., 51 Franklin St, Fifth Floor, Boston, MA 02110-1301 USA.
 *
 * Please contact Oracle, 500 Oracle Parkway, Redwood Shores, CA 94065 USA
 * or visit www.oracle.com if you need additional information or have any
 * questions.
 */
package org.graalvm.compiler.hotspot;

import static org.graalvm.compiler.core.common.GraalOptions.OptAssumptions;
import static org.graalvm.compiler.nodes.graphbuilderconf.IntrinsicContext.CompilationContext.ROOT_COMPILATION;

import java.io.ByteArrayOutputStream;
import java.io.PrintStream;
import java.util.Collections;
import java.util.Formattable;
import java.util.Formatter;
import java.util.List;

import org.graalvm.compiler.api.runtime.GraalJVMCICompiler;
import org.graalvm.compiler.bytecode.Bytecode;
import org.graalvm.compiler.code.CompilationResult;
import org.graalvm.compiler.core.GraalCompiler;
import org.graalvm.compiler.core.common.CompilationIdentifier;
import org.graalvm.compiler.core.common.util.CompilationAlarm;
import org.graalvm.compiler.debug.DebugHandlersFactory;
import org.graalvm.compiler.debug.DebugContext;
import org.graalvm.compiler.debug.DebugContext.Activation;
import org.graalvm.compiler.debug.DebugOptions;
import org.graalvm.compiler.hotspot.CompilationCounters.Options;
import org.graalvm.compiler.hotspot.meta.HotSpotProviders;
import org.graalvm.compiler.hotspot.phases.OnStackReplacementPhase;
import org.graalvm.compiler.java.GraphBuilderPhase;
import org.graalvm.compiler.lir.asm.CompilationResultBuilderFactory;
import org.graalvm.compiler.lir.phases.LIRSuites;
import org.graalvm.compiler.nodes.StructuredGraph;
import org.graalvm.compiler.nodes.StructuredGraph.AllowAssumptions;
import org.graalvm.compiler.nodes.graphbuilderconf.GraphBuilderConfiguration;
import org.graalvm.compiler.nodes.graphbuilderconf.GraphBuilderConfiguration.Plugins;
import org.graalvm.compiler.nodes.graphbuilderconf.IntrinsicContext;
import org.graalvm.compiler.nodes.spi.Replacements;
import org.graalvm.compiler.options.OptionValues;
import org.graalvm.compiler.phases.OptimisticOptimizations;
import org.graalvm.compiler.phases.OptimisticOptimizations.Optimization;
import org.graalvm.compiler.phases.PhaseSuite;
import org.graalvm.compiler.phases.tiers.HighTierContext;
import org.graalvm.compiler.phases.tiers.Suites;
import org.graalvm.compiler.printer.GraalDebugHandlersFactory;

import jdk.vm.ci.code.CompilationRequest;
import jdk.vm.ci.code.CompilationRequestResult;
import jdk.vm.ci.hotspot.HotSpotCompilationRequest;
import jdk.vm.ci.hotspot.HotSpotCompilationRequestResult;
import jdk.vm.ci.hotspot.HotSpotJVMCIRuntimeProvider;
import jdk.vm.ci.meta.DefaultProfilingInfo;
import jdk.vm.ci.meta.JavaMethod;
import jdk.vm.ci.meta.ProfilingInfo;
import jdk.vm.ci.meta.ResolvedJavaMethod;
import jdk.vm.ci.meta.SpeculationLog;
import jdk.vm.ci.meta.TriState;
import jdk.vm.ci.runtime.JVMCICompiler;

public class HotSpotGraalCompiler implements GraalJVMCICompiler {

    private final HotSpotJVMCIRuntimeProvider jvmciRuntime;
    private final HotSpotGraalRuntimeProvider graalRuntime;
    private final CompilationCounters compilationCounters;
    private final BootstrapWatchDog bootstrapWatchDog;
    private List<DebugHandlersFactory> factories;

    HotSpotGraalCompiler(HotSpotJVMCIRuntimeProvider jvmciRuntime, HotSpotGraalRuntimeProvider graalRuntime, OptionValues options) {
        this.jvmciRuntime = jvmciRuntime;
        this.graalRuntime = graalRuntime;
        // It is sufficient to have one compilation counter object per Graal compiler object.
        this.compilationCounters = Options.CompilationCountLimit.getValue(options) > 0 ? new CompilationCounters(options) : null;
        this.bootstrapWatchDog = graalRuntime.isBootstrapping() && !DebugOptions.BootstrapInitializeOnly.getValue(options) ? BootstrapWatchDog.maybeCreate(graalRuntime) : null;
    }

    public List<DebugHandlersFactory> getDebugHandlersFactories() {
        if (factories == null) {
            factories = Collections.singletonList(new GraalDebugHandlersFactory(graalRuntime.getHostProviders().getSnippetReflection()));
        }
        return factories;
    }

    @Override
    public HotSpotGraalRuntimeProvider getGraalRuntime() {
        return graalRuntime;
    }

    @Override
    public CompilationRequestResult compileMethod(CompilationRequest request) {
        return compileMethod(request, true);
    }

    @SuppressWarnings("try")
    CompilationRequestResult compileMethod(CompilationRequest request, boolean installAsDefault) {
        if (graalRuntime.isShutdown()) {
            return HotSpotCompilationRequestResult.failure(String.format("Shutdown entered"), false);
        }

        ResolvedJavaMethod method = request.getMethod();
        OptionValues options = graalRuntime.getOptions(method);

        if (graalRuntime.isBootstrapping()) {
            if (DebugOptions.BootstrapInitializeOnly.getValue(options)) {
                return HotSpotCompilationRequestResult.failure(String.format("Skip compilation because %s is enabled", DebugOptions.BootstrapInitializeOnly.getName()), true);
            }
            if (bootstrapWatchDog != null) {
                if (bootstrapWatchDog.hitCriticalCompilationRateOrTimeout()) {
                    // Drain the compilation queue to expedite completion of the bootstrap
                    return HotSpotCompilationRequestResult.failure("hit critical bootstrap compilation rate or timeout", true);
                }
            }
        }
        HotSpotCompilationRequest hsRequest = (HotSpotCompilationRequest) request;
        try (CompilationWatchDog w1 = CompilationWatchDog.watch(method, hsRequest.getId(), options);
                        BootstrapWatchDog.Watch w2 = bootstrapWatchDog == null ? null : bootstrapWatchDog.watch(request);
                        CompilationAlarm alarm = CompilationAlarm.trackCompilationPeriod(options);) {
            if (compilationCounters != null) {
                compilationCounters.countCompilation(method);
            }
            CompilationTask task = new CompilationTask(jvmciRuntime, this, hsRequest, true, installAsDefault, options);
            CompilationRequestResult r = null;
            try (DebugContext debug = graalRuntime.openDebugContext(options, task.getCompilationIdentifier(), method, getDebugHandlersFactories());
                            Activation a = debug.activate()) {
                r = task.runCompilation(debug);
            }
            assert r != null;
            return r;
        }
    }

    public StructuredGraph createGraph(ResolvedJavaMethod method, int entryBCI, boolean useProfilingInfo, CompilationIdentifier compilationId, OptionValues options, DebugContext debug) {
        HotSpotBackend backend = graalRuntime.getHostBackend();
        HotSpotProviders providers = backend.getProviders();
        final boolean isOSR = entryBCI != JVMCICompiler.INVOCATION_ENTRY_BCI;
        StructuredGraph graph = method.isNative() || isOSR ? null : getIntrinsicGraph(method, providers, compilationId, options, debug);

        if (graph == null) {
            SpeculationLog speculationLog = method.getSpeculationLog();
            if (speculationLog != null) {
                speculationLog.collectFailedSpeculations();
            }
            graph = new StructuredGraph.Builder(options, debug, AllowAssumptions.ifTrue(OptAssumptions.getValue(options))).method(method).entryBCI(entryBCI).speculationLog(
                            speculationLog).useProfilingInfo(useProfilingInfo).compilationId(compilationId).build();
        }
        return graph;
    }

    public CompilationResult compileHelper(CompilationResultBuilderFactory crbf, CompilationResult result, StructuredGraph graph, ResolvedJavaMethod method, int entryBCI, boolean useProfilingInfo,
                    OptionValues options) {

        HotSpotBackend backend = graalRuntime.getHostBackend();
        HotSpotProviders providers = backend.getProviders();
        final boolean isOSR = entryBCI != JVMCICompiler.INVOCATION_ENTRY_BCI;

        Suites suites = getSuites(providers, options);
        LIRSuites lirSuites = getLIRSuites(providers, options);
        ProfilingInfo profilingInfo = useProfilingInfo ? method.getProfilingInfo(!isOSR, isOSR) : DefaultProfilingInfo.get(TriState.FALSE);
        OptimisticOptimizations optimisticOpts = getOptimisticOpts(profilingInfo, options);

        /*
         * Cut off never executed code profiles if there is code, e.g. after the osr loop, that is
         * never executed.
         */
        if (isOSR && !OnStackReplacementPhase.Options.DeoptAfterOSR.getValue(options)) {
            optimisticOpts.remove(Optimization.RemoveNeverExecutedCode);
        }

        result.setEntryBCI(entryBCI);
        boolean shouldDebugNonSafepoints = providers.getCodeCache().shouldDebugNonSafepoints();
        PhaseSuite<HighTierContext> graphBuilderSuite = configGraphBuilderSuite(providers.getSuites().getDefaultGraphBuilderSuite(), shouldDebugNonSafepoints, isOSR);
        GraalCompiler.compileGraph(graph, method, providers, backend, graphBuilderSuite, optimisticOpts, profilingInfo, suites, lirSuites, result, crbf);

        if (!isOSR && useProfilingInfo) {
            ProfilingInfo profile = profilingInfo;
            profile.setCompilerIRSize(StructuredGraph.class, graph.getNodeCount());
        }

        return result;
    }

    public CompilationResult compile(ResolvedJavaMethod method, int entryBCI, boolean useProfilingInfo, CompilationIdentifier compilationId, OptionValues options, DebugContext debug) {
        StructuredGraph graph = createGraph(method, entryBCI, useProfilingInfo, compilationId, options, debug);
        CompilationResult result = new CompilationResult(compilationId);
        return compileHelper(CompilationResultBuilderFactory.Default, result, graph, method, entryBCI, useProfilingInfo, options);
    }

    /**
     * Gets a graph produced from the intrinsic for a given method that can be compiled and
     * installed for the method.
     *
     * @param method
     * @param compilationId
     * @param options
     * @param debug
     * @return an intrinsic graph that can be compiled and installed for {@code method} or null
     */
    @SuppressWarnings("try")
    public StructuredGraph getIntrinsicGraph(ResolvedJavaMethod method, HotSpotProviders providers, CompilationIdentifier compilationId, OptionValues options, DebugContext debug) {
        Replacements replacements = providers.getReplacements();
        Bytecode subst = replacements.getSubstitutionBytecode(method);
        if (subst != null) {
            ResolvedJavaMethod substMethod = subst.getMethod();
            assert !substMethod.equals(method);
            StructuredGraph graph = new StructuredGraph.Builder(options, debug, AllowAssumptions.YES).method(substMethod).compilationId(compilationId).build();
            try (DebugContext.Scope scope = debug.scope("GetIntrinsicGraph", graph)) {
                Plugins plugins = new Plugins(providers.getGraphBuilderPlugins());
                GraphBuilderConfiguration config = GraphBuilderConfiguration.getSnippetDefault(plugins);
                IntrinsicContext initialReplacementContext = new IntrinsicContext(method, substMethod, subst.getOrigin(), ROOT_COMPILATION);
                new GraphBuilderPhase.Instance(providers.getMetaAccess(), providers.getStampProvider(), providers.getConstantReflection(), providers.getConstantFieldProvider(), config,
                                OptimisticOptimizations.NONE, initialReplacementContext).apply(graph);
                assert !graph.isFrozen();
                return graph;
            } catch (Throwable e) {
                debug.handle(e);
            }
        }
        return null;
    }

    protected OptimisticOptimizations getOptimisticOpts(ProfilingInfo profilingInfo, OptionValues options) {
        return new OptimisticOptimizations(profilingInfo, options);
    }

    protected Suites getSuites(HotSpotProviders providers, OptionValues options) {
        return providers.getSuites().getDefaultSuites(options);
    }

    protected LIRSuites getLIRSuites(HotSpotProviders providers, OptionValues options) {
        return providers.getSuites().getDefaultLIRSuites(options);
    }

    /**
     * Reconfigures a given graph builder suite (GBS) if one of the given GBS parameter values is
     * not the default.
     *
     * @param suite the graph builder suite
     * @param shouldDebugNonSafepoints specifies if extra debug info should be generated (default is
     *            false)
     * @param isOSR specifies if extra OSR-specific post-processing is required (default is false)
     * @return a new suite derived from {@code suite} if any of the GBS parameters did not have a
     *         default value otherwise {@code suite}
     */
    protected PhaseSuite<HighTierContext> configGraphBuilderSuite(PhaseSuite<HighTierContext> suite, boolean shouldDebugNonSafepoints, boolean isOSR) {
        if (shouldDebugNonSafepoints || isOSR) {
            PhaseSuite<HighTierContext> newGbs = suite.copy();

            if (shouldDebugNonSafepoints) {
                GraphBuilderPhase graphBuilderPhase = (GraphBuilderPhase) newGbs.findPhase(GraphBuilderPhase.class).previous();
                GraphBuilderConfiguration graphBuilderConfig = graphBuilderPhase.getGraphBuilderConfig();
                graphBuilderConfig = graphBuilderConfig.withNodeSourcePosition(true);
                GraphBuilderPhase newGraphBuilderPhase = new GraphBuilderPhase(graphBuilderConfig);
                newGbs.findPhase(GraphBuilderPhase.class).set(newGraphBuilderPhase);
            }
            if (isOSR) {
                // We must not clear non liveness for OSR compilations.
                GraphBuilderPhase graphBuilderPhase = (GraphBuilderPhase) newGbs.findPhase(GraphBuilderPhase.class).previous();
                GraphBuilderConfiguration graphBuilderConfig = graphBuilderPhase.getGraphBuilderConfig();
                GraphBuilderPhase newGraphBuilderPhase = new GraphBuilderPhase(graphBuilderConfig);
                newGbs.findPhase(GraphBuilderPhase.class).set(newGraphBuilderPhase);
                newGbs.appendPhase(new OnStackReplacementPhase());
            }
            return newGbs;
        }
        return suite;
    }

    public Object mbean() {
        if (graalRuntime instanceof HotSpotGraalRuntime) {
<<<<<<< HEAD
            return ((HotSpotGraalRuntime)graalRuntime).mbean();
=======
            return ((HotSpotGraalRuntime) graalRuntime).getMBean();
>>>>>>> a908316a
        }
        return null;
    }

    /**
     * Converts {@code method} to a String with {@link JavaMethod#format(String)} and the format
     * string {@code "%H.%n(%p)"}.
     */
    static String str(JavaMethod method) {
        return method.format("%H.%n(%p)");
    }

    /**
     * Wraps {@code obj} in a {@link Formatter} that standardizes formatting for certain objects.
     */
    static Formattable fmt(Object obj) {
        return new Formattable() {
            @Override
            public void formatTo(Formatter buf, int flags, int width, int precision) {
                if (obj instanceof Throwable) {
                    ByteArrayOutputStream baos = new ByteArrayOutputStream();
                    ((Throwable) obj).printStackTrace(new PrintStream(baos));
                    buf.format("%s", baos.toString());
                } else if (obj instanceof StackTraceElement[]) {
                    for (StackTraceElement e : (StackTraceElement[]) obj) {
                        buf.format("\t%s%n", e);
                    }
                } else if (obj instanceof JavaMethod) {
                    buf.format("%s", str((JavaMethod) obj));
                } else {
                    buf.format("%s", obj);
                }
            }
        };
    }
}<|MERGE_RESOLUTION|>--- conflicted
+++ resolved
@@ -284,11 +284,7 @@
 
     public Object mbean() {
         if (graalRuntime instanceof HotSpotGraalRuntime) {
-<<<<<<< HEAD
-            return ((HotSpotGraalRuntime)graalRuntime).mbean();
-=======
             return ((HotSpotGraalRuntime) graalRuntime).getMBean();
->>>>>>> a908316a
         }
         return null;
     }
