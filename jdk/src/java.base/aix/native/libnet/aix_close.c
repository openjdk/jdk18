/*
 * Copyright (c) 2001, 2017, Oracle and/or its affiliates. All rights reserved.
 * Copyright (c) 2016, 2017, SAP SE and/or its affiliates. All rights reserved.
 * DO NOT ALTER OR REMOVE COPYRIGHT NOTICES OR THIS FILE HEADER.
 *
 * This code is free software; you can redistribute it and/or modify it
 * under the terms of the GNU General Public License version 2 only, as
 * published by the Free Software Foundation.  Oracle designates this
 * particular file as subject to the "Classpath" exception as provided
 * by Oracle in the LICENSE file that accompanied this code.
 *
 * This code is distributed in the hope that it will be useful, but WITHOUT
 * ANY WARRANTY; without even the implied warranty of MERCHANTABILITY or
 * FITNESS FOR A PARTICULAR PURPOSE.  See the GNU General Public License
 * version 2 for more details (a copy is included in the LICENSE file that
 * accompanied this code).
 *
 * You should have received a copy of the GNU General Public License version
 * 2 along with this work; if not, write to the Free Software Foundation,
 * Inc., 51 Franklin St, Fifth Floor, Boston, MA 02110-1301 USA.
 *
 * Please contact Oracle, 500 Oracle Parkway, Redwood Shores, CA 94065 USA
 * or visit www.oracle.com if you need additional information or have any
 * questions.
 */

/*
 * This file contains implementations of NET_... functions. The NET_.. functions are
 * wrappers for common file- and socket functions plus provisions for non-blocking IO.
 *
 * (basically, the layers remember all  file descriptors waiting for a particular fd;
 *  all threads waiting on a certain fd can be woken up by sending them a signal; this
 *  is done e.g. when the fd is closed.)
 *
 * This was originally copied from the linux_close.c implementation.
 *
 * Side Note: This coding needs initialization. Under Linux this is done
 * automatically via __attribute((constructor)), on AIX this is done manually
 * (see aix_close_init).
 *
 */

/*
   AIX needs a workaround for I/O cancellation, see:
   http://publib.boulder.ibm.com/infocenter/pseries/v5r3/index.jsp?topic=/com.ibm.aix.basetechref/doc/basetrf1/close.htm
   ...
   The close subroutine is blocked until all subroutines which use the file
   descriptor return to usr space. For example, when a thread is calling close
   and another thread is calling select with the same file descriptor, the
   close subroutine does not return until the select call returns.
   ...
*/

#include <assert.h>
#include <limits.h>
#include <stdio.h>
#include <stdlib.h>
#include <signal.h>
#include <pthread.h>
#include <sys/types.h>
#include <sys/socket.h>
#include <sys/time.h>
#include <sys/resource.h>
#include <sys/uio.h>
#include <unistd.h>
#include <errno.h>
<<<<<<< HEAD
#include <poll.h>
=======
#include <sys/poll.h>
#include "jvm.h"
#include "net_util.h"
>>>>>>> c18fe9b2

/*
 * Stack allocated by thread when doing blocking operation
 */
typedef struct threadEntry {
    pthread_t thr;                      /* this thread */
    struct threadEntry *next;           /* next thread */
    int intr;                           /* interrupted */
} threadEntry_t;

/*
 * Heap allocated during initialized - one entry per fd
 */
typedef struct {
    pthread_mutex_t lock;               /* fd lock */
    threadEntry_t *threads;             /* threads blocked on fd */
} fdEntry_t;

/*
 * Signal to unblock thread
 */
static int sigWakeup = (SIGRTMAX - 1);

/*
 * fdTable holds one entry per file descriptor, up to a certain
 * maximum.
 * Theoretically, the number of possible file descriptors can get
 * large, though usually it does not. Entries for small value file
 * descriptors are kept in a simple table, which covers most scenarios.
 * Entries for large value file descriptors are kept in an overflow
 * table, which is organized as a sparse two dimensional array whose
 * slabs are allocated on demand. This covers all corner cases while
 * keeping memory consumption reasonable.
 */

/* Base table for low value file descriptors */
static fdEntry_t* fdTable = NULL;
/* Maximum size of base table (in number of entries). */
static const int fdTableMaxSize = 0x1000; /* 4K */
/* Actual size of base table (in number of entries) */
static int fdTableLen = 0;
/* Max. theoretical number of file descriptors on system. */
static int fdLimit = 0;

/* Overflow table, should base table not be large enough. Organized as
 *   an array of n slabs, each holding 64k entries.
 */
static fdEntry_t** fdOverflowTable = NULL;
/* Number of slabs in the overflow table */
static int fdOverflowTableLen = 0;
/* Number of entries in one slab */
static const int fdOverflowTableSlabSize = 0x10000; /* 64k */
pthread_mutex_t fdOverflowTableLock = PTHREAD_MUTEX_INITIALIZER;

/*
 * Null signal handler
 */
static void sig_wakeup(int sig) {
}

/*
 * Initialization routine (executed when library is loaded)
 * Allocate fd tables and sets up signal handler.
 *
 * On AIX we don't have __attribute((constructor)) so we need to initialize
 * manually (from JNI_OnLoad() in 'src/share/native/java/net/net_util.c')
 */
void aix_close_init() {
    struct rlimit nbr_files;
    sigset_t sigset;
    struct sigaction sa;
    int i = 0;

    /* Determine the maximum number of possible file descriptors. */
    if (-1 == getrlimit(RLIMIT_NOFILE, &nbr_files)) {
        fprintf(stderr, "library initialization failed - "
                "unable to get max # of allocated fds\n");
        abort();
    }
    if (nbr_files.rlim_max != RLIM_INFINITY) {
        fdLimit = nbr_files.rlim_max;
    } else {
        /* We just do not know. */
        fdLimit = INT_MAX;
    }

    /* Allocate table for low value file descriptors. */
    fdTableLen = fdLimit < fdTableMaxSize ? fdLimit : fdTableMaxSize;
    fdTable = (fdEntry_t*) calloc(fdTableLen, sizeof(fdEntry_t));
    if (fdTable == NULL) {
        fprintf(stderr, "library initialization failed - "
                "unable to allocate file descriptor table - out of memory");
        abort();
    } else {
        for (i = 0; i < fdTableLen; i ++) {
            pthread_mutex_init(&fdTable[i].lock, NULL);
        }
    }

    /* Allocate overflow table, if needed */
    if (fdLimit > fdTableMaxSize) {
        fdOverflowTableLen = ((fdLimit - fdTableMaxSize) / fdOverflowTableSlabSize) + 1;
        fdOverflowTable = (fdEntry_t**) calloc(fdOverflowTableLen, sizeof(fdEntry_t*));
        if (fdOverflowTable == NULL) {
            fprintf(stderr, "library initialization failed - "
                    "unable to allocate file descriptor overflow table - out of memory");
            abort();
        }
    }

    /*
     * Setup the signal handler
     */
    sa.sa_handler = sig_wakeup;
    sa.sa_flags   = 0;
    sigemptyset(&sa.sa_mask);
    sigaction(sigWakeup, &sa, NULL);

    sigemptyset(&sigset);
    sigaddset(&sigset, sigWakeup);
    sigprocmask(SIG_UNBLOCK, &sigset, NULL);
}

/*
 * Return the fd table for this fd.
 */
static inline fdEntry_t *getFdEntry(int fd)
{
    fdEntry_t* result = NULL;

    if (fd < 0) {
        return NULL;
    }

    /* This should not happen. If it does, our assumption about
     * max. fd value was wrong. */
    assert(fd < fdLimit);

    if (fd < fdTableMaxSize) {
        /* fd is in base table. */
        assert(fd < fdTableLen);
        result = &fdTable[fd];
    } else {
        /* fd is in overflow table. */
        const int indexInOverflowTable = fd - fdTableMaxSize;
        const int rootindex = indexInOverflowTable / fdOverflowTableSlabSize;
        const int slabindex = indexInOverflowTable % fdOverflowTableSlabSize;
        fdEntry_t* slab = NULL;
        assert(rootindex < fdOverflowTableLen);
        assert(slabindex < fdOverflowTableSlabSize);
        pthread_mutex_lock(&fdOverflowTableLock);
        /* Allocate new slab in overflow table if needed */
        if (fdOverflowTable[rootindex] == NULL) {
            fdEntry_t* const newSlab =
                (fdEntry_t*)calloc(fdOverflowTableSlabSize, sizeof(fdEntry_t));
            if (newSlab == NULL) {
                fprintf(stderr, "Unable to allocate file descriptor overflow"
                        " table slab - out of memory");
                pthread_mutex_unlock(&fdOverflowTableLock);
                abort();
            } else {
                int i;
                for (i = 0; i < fdOverflowTableSlabSize; i ++) {
                    pthread_mutex_init(&newSlab[i].lock, NULL);
                }
                fdOverflowTable[rootindex] = newSlab;
            }
        }
        pthread_mutex_unlock(&fdOverflowTableLock);
        slab = fdOverflowTable[rootindex];
        result = &slab[slabindex];
    }

    return result;

}


/*
 * Start a blocking operation :-
 *    Insert thread onto thread list for the fd.
 */
static inline void startOp(fdEntry_t *fdEntry, threadEntry_t *self)
{
    self->thr = pthread_self();
    self->intr = 0;

    pthread_mutex_lock(&(fdEntry->lock));
    {
        self->next = fdEntry->threads;
        fdEntry->threads = self;
    }
    pthread_mutex_unlock(&(fdEntry->lock));
}

/*
 * End a blocking operation :-
 *     Remove thread from thread list for the fd
 *     If fd has been interrupted then set errno to EBADF
 */
static inline void endOp
    (fdEntry_t *fdEntry, threadEntry_t *self)
{
    int orig_errno = errno;
    pthread_mutex_lock(&(fdEntry->lock));
    {
        threadEntry_t *curr, *prev=NULL;
        curr = fdEntry->threads;
        while (curr != NULL) {
            if (curr == self) {
                if (curr->intr) {
                    orig_errno = EBADF;
                }
                if (prev == NULL) {
                    fdEntry->threads = curr->next;
                } else {
                    prev->next = curr->next;
                }
                break;
            }
            prev = curr;
            curr = curr->next;
        }
    }
    pthread_mutex_unlock(&(fdEntry->lock));
    errno = orig_errno;
}

/*
 * Close or dup2 a file descriptor ensuring that all threads blocked on
 * the file descriptor are notified via a wakeup signal.
 *
 *      fd1 < 0    => close(fd2)
 *      fd1 >= 0   => dup2(fd1, fd2)
 *
 * Returns -1 with errno set if operation fails.
 */
static int closefd(int fd1, int fd2) {
    int rv, orig_errno;
    fdEntry_t *fdEntry = getFdEntry(fd2);
    if (fdEntry == NULL) {
        errno = EBADF;
        return -1;
    }

    /*
     * Lock the fd to hold-off additional I/O on this fd.
     */
    pthread_mutex_lock(&(fdEntry->lock));

    {
        /* On fast machines we see that we enter dup2 before the
         * accepting thread had a chance to get and process the signal.
         * So in case we woke a thread up, give it some time to cope.
         * Also see https://bugs.openjdk.java.net/browse/JDK-8006395 */
        int num_woken = 0;

        /*
         * Send a wakeup signal to all threads blocked on this
         * file descriptor.
         */
        threadEntry_t *curr = fdEntry->threads;
        while (curr != NULL) {
            curr->intr = 1;
            pthread_kill( curr->thr, sigWakeup );
            num_woken ++;
            curr = curr->next;
        }

        if (num_woken > 0) {
          usleep(num_woken * 50);
        }

        /*
         * And close/dup the file descriptor
         * (restart if interrupted by signal)
         */
        do {
            if (fd1 < 0) {
                rv = close(fd2);
            } else {
                rv = dup2(fd1, fd2);
            }
        } while (rv == -1 && errno == EINTR);
    }

    /*
     * Unlock without destroying errno
     */
    orig_errno = errno;
    pthread_mutex_unlock(&(fdEntry->lock));
    errno = orig_errno;

    return rv;
}

/*
 * Wrapper for dup2 - same semantics as dup2 system call except
 * that any threads blocked in an I/O system call on fd2 will be
 * preempted and return -1/EBADF;
 */
int NET_Dup2(int fd, int fd2) {
    if (fd < 0) {
        errno = EBADF;
        return -1;
    }
    return closefd(fd, fd2);
}

/*
 * Wrapper for close - same semantics as close system call
 * except that any threads blocked in an I/O on fd will be
 * preempted and the I/O system call will return -1/EBADF.
 */
int NET_SocketClose(int fd) {
    return closefd(-1, fd);
}

/************** Basic I/O operations here ***************/

/*
 * Macro to perform a blocking IO operation. Restarts
 * automatically if interrupted by signal (other than
 * our wakeup signal)
 */
#define BLOCKING_IO_RETURN_INT(FD, FUNC) {      \
    int ret;                                    \
    threadEntry_t self;                         \
    fdEntry_t *fdEntry = getFdEntry(FD);        \
    if (fdEntry == NULL) {                      \
        errno = EBADF;                          \
        return -1;                              \
    }                                           \
    do {                                        \
        startOp(fdEntry, &self);                \
        ret = FUNC;                             \
        endOp(fdEntry, &self);                  \
    } while (ret == -1 && errno == EINTR);      \
    return ret;                                 \
}

int NET_Read(int s, void* buf, size_t len) {
    BLOCKING_IO_RETURN_INT( s, recv(s, buf, len, 0) );
}

int NET_NonBlockingRead(int s, void* buf, size_t len) {
    BLOCKING_IO_RETURN_INT(s, recv(s, buf, len, MSG_NONBLOCK));
}

int NET_ReadV(int s, const struct iovec * vector, int count) {
    BLOCKING_IO_RETURN_INT( s, readv(s, vector, count) );
}

int NET_RecvFrom(int s, void *buf, int len, unsigned int flags,
       struct sockaddr *from, int *fromlen) {
    socklen_t socklen = *fromlen;
    BLOCKING_IO_RETURN_INT( s, recvfrom(s, buf, len, flags, from, &socklen) );
    *fromlen = socklen;
}

int NET_Send(int s, void *msg, int len, unsigned int flags) {
    BLOCKING_IO_RETURN_INT( s, send(s, msg, len, flags) );
}

int NET_WriteV(int s, const struct iovec * vector, int count) {
    BLOCKING_IO_RETURN_INT( s, writev(s, vector, count) );
}

int NET_SendTo(int s, const void *msg, int len,  unsigned  int
       flags, const struct sockaddr *to, int tolen) {
    BLOCKING_IO_RETURN_INT( s, sendto(s, msg, len, flags, to, tolen) );
}

int NET_Accept(int s, struct sockaddr *addr, int *addrlen) {
    socklen_t socklen = *addrlen;
    BLOCKING_IO_RETURN_INT( s, accept(s, addr, &socklen) );
    *addrlen = socklen;
}

int NET_Connect(int s, struct sockaddr *addr, int addrlen) {
    int crc = -1, prc = -1;
    threadEntry_t self;
    fdEntry_t* fdEntry = getFdEntry(s);

    if (fdEntry == NULL) {
        errno = EBADF;
        return -1;
    }

    /* On AIX, when the system call connect() is interrupted, the connection
     * is not aborted and it will be established asynchronously by the kernel.
     * Hence, no need to restart connect() when EINTR is received
     */
    startOp(fdEntry, &self);
    crc = connect(s, addr, addrlen);
    endOp(fdEntry, &self);

    if (crc == -1 && errno == EINTR) {
        struct pollfd s_pollfd;
        int sockopt_arg = 0;
        socklen_t len;

        s_pollfd.fd = s;
        s_pollfd.events = POLLOUT | POLLERR;

        /* poll the file descriptor */
        do {
            startOp(fdEntry, &self);
            prc = poll(&s_pollfd, 1, -1);
            endOp(fdEntry, &self);
        } while (prc == -1  && errno == EINTR);

        if (prc < 0)
            return prc;

        len = sizeof(sockopt_arg);

        /* Check whether the connection has been established */
        if (getsockopt(s, SOL_SOCKET, SO_ERROR, &sockopt_arg, &len) == -1)
            return -1;

        if (sockopt_arg != 0 ) {
            errno = sockopt_arg;
            return -1;
        }
    } else {
        return crc;
    }

    /* At this point, fd is connected. Set successful return code */
    return 0;
}

int NET_Poll(struct pollfd *ufds, unsigned int nfds, int timeout) {
    BLOCKING_IO_RETURN_INT( ufds[0].fd, poll(ufds, nfds, timeout) );
}

/*
 * Wrapper for poll(s, timeout).
 * Auto restarts with adjusted timeout if interrupted by
 * signal other than our wakeup signal.
 */
int NET_Timeout(JNIEnv *env, int s, long timeout, jlong nanoTimeStamp) {
    jlong prevNanoTime = nanoTimeStamp;
    jlong nanoTimeout = (jlong) timeout * NET_NSEC_PER_MSEC;
    fdEntry_t *fdEntry = getFdEntry(s);

    /*
     * Check that fd hasn't been closed.
     */
    if (fdEntry == NULL) {
        errno = EBADF;
        return -1;
    }

    for(;;) {
        struct pollfd pfd;
        int rv;
        threadEntry_t self;

        /*
         * Poll the fd. If interrupted by our wakeup signal
         * errno will be set to EBADF.
         */
        pfd.fd = s;
        pfd.events = POLLIN | POLLERR;

        startOp(fdEntry, &self);
        rv = poll(&pfd, 1, nanoTimeout / NET_NSEC_PER_MSEC);
        endOp(fdEntry, &self);

        /*
         * If interrupted then adjust timeout. If timeout
         * has expired return 0 (indicating timeout expired).
         */
        if (rv < 0 && errno == EINTR) {
            jlong newNanoTime = JVM_NanoTime(env, 0);
            nanoTimeout -= newNanoTime - prevNanoTime;
            if (nanoTimeout < NET_NSEC_PER_MSEC) {
                return 0;
            }
            prevNanoTime = newNanoTime;
        } else {
            return rv;
        }
    }
}<|MERGE_RESOLUTION|>--- conflicted
+++ resolved
@@ -64,13 +64,9 @@
 #include <sys/uio.h>
 #include <unistd.h>
 #include <errno.h>
-<<<<<<< HEAD
 #include <poll.h>
-=======
-#include <sys/poll.h>
 #include "jvm.h"
 #include "net_util.h"
->>>>>>> c18fe9b2
 
 /*
  * Stack allocated by thread when doing blocking operation
