--- conflicted
+++ resolved
@@ -26,11 +26,7 @@
 
 /**
  * @test NonTieredLevelsTest
-<<<<<<< HEAD
- * @library /testlibrary /test/lib /compiler/whitebox
-=======
- * @library /testlibrary /../../test/lib /
->>>>>>> eee22b28
+ * @library /testlibrary /test/lib /compiler/whitebox /
  * @modules java.management
  * @build NonTieredLevelsTest
  * @run main ClassFileInstaller sun.hotspot.WhiteBox
